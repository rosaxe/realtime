# Copyright (C) 2014 OpenWrt.org
#

. /lib/functions.sh

# 'kernel' partition or UBI volume on NAND contains the kernel
CI_KERNPART="${CI_KERNPART:-kernel}"

# 'dtb' partition on NAND contains the dtb
CI_DTBPART="${CI_DTBPART:-dtb}"

# 'ramdisk' partition on NAND contains the ramdisk
CI_RAMDISKPART="${CI_RAMDISKPART:-ramdisk}"

# 'ubi' partition on NAND contains UBI
CI_UBIPART="${CI_UBIPART:-ubi}"

# 'rootfs' UBI volume on NAND contains the rootfs
CI_ROOTPART="${CI_ROOTPART:-rootfs}"

ubi_mknod() {
	local dir="$1"
	local dev="/dev/$(basename $dir)"

	[ -e "$dev" ] && return 0

	local devid="$(cat $dir/dev)"
	local major="${devid%%:*}"
	local minor="${devid##*:}"
	mknod "$dev" c $major $minor
}

nand_find_volume() {
	local ubidevdir ubivoldir
	ubidevdir="/sys/devices/virtual/ubi/$1"
	[ ! -d "$ubidevdir" ] && return 1
	for ubivoldir in $ubidevdir/${1}_*; do
		[ ! -d "$ubivoldir" ] && continue
		if [ "$( cat $ubivoldir/name )" = "$2" ]; then
			basename $ubivoldir
			ubi_mknod "$ubivoldir"
			return 0
		fi
	done
}

nand_find_ubi() {
	local ubidevdir ubidev mtdnum
	mtdnum="$( find_mtd_index $1 )"
	[ ! "$mtdnum" ] && return 1
	for ubidevdir in /sys/devices/virtual/ubi/ubi*; do
		[ ! -d "$ubidevdir" ] && continue
		cmtdnum="$( cat $ubidevdir/mtd_num )"
		[ ! "$mtdnum" ] && continue
		if [ "$mtdnum" = "$cmtdnum" ]; then
			ubidev=$( basename $ubidevdir )
			ubi_mknod "$ubidevdir"
			echo $ubidev
			return 0
		fi
	done
}

nand_get_magic_long() {
	dd if="$1" skip=$2 bs=4 count=1 2>/dev/null | hexdump -v -n 4 -e '1/1 "%02x"'
}

get_magic_long_tar() {
	( tar xf $1 $2 -O | dd bs=4 count=1 | hexdump -v -n 4 -e '1/1 "%02x"') 2> /dev/null
}

identify_magic() {
	local magic=$1
	case "$magic" in
		"55424923")
			echo "ubi"
			;;
		"31181006")
			echo "ubifs"
			;;
		"68737173")
			echo "squashfs"
			;;
		"d00dfeed")
			echo "fit"
			;;
		"4349"*)
			echo "combined"
			;;
		*)
			echo "unknown $magic"
			;;
	esac
}


identify() {
	identify_magic $(nand_get_magic_long "$1" "${2:-0}")
}

identify_tar() {
	identify_magic $(get_magic_long_tar "$1" "$2")
}

nand_restore_config() {
	sync
	local ubidev=$( nand_find_ubi $CI_UBIPART )
	local ubivol="$( nand_find_volume $ubidev rootfs_data )"
	[ ! "$ubivol" ] &&
		ubivol="$( nand_find_volume $ubidev $CI_ROOTPART )"
	mkdir /tmp/new_root
	if ! mount -t ubifs /dev/$ubivol /tmp/new_root; then
		echo "mounting ubifs $ubivol failed"
		rmdir /tmp/new_root
		return 1
	fi
	mv "$1" "/tmp/new_root/$BACKUP_FILE"
	umount /tmp/new_root
	sync
	rmdir /tmp/new_root
}

nand_upgrade_prepare_ubi() {
	local rootfs_length="$1"
	local rootfs_type="$2"
	local rootfs_data_max="$(fw_printenv -n rootfs_data_max 2>/dev/null)"
	[ -n "$rootfs_data_max" ] && rootfs_data_max=$((rootfs_data_max))

	local kernel_length="$3"
	local has_env="${4:-0}"

	[ -n "$rootfs_length" -o -n "$kernel_length" ] || return 1

	local mtdnum="$( find_mtd_index "$CI_UBIPART" )"
	if [ ! "$mtdnum" ]; then
		echo "cannot find ubi mtd partition $CI_UBIPART"
		return 1
	fi

	local ubidev="$( nand_find_ubi "$CI_UBIPART" )"
	if [ ! "$ubidev" ]; then
		ubiattach -m "$mtdnum"
		sync
		ubidev="$( nand_find_ubi "$CI_UBIPART" )"
	fi

	if [ ! "$ubidev" ]; then
		ubiformat /dev/mtd$mtdnum -y
		ubiattach -m "$mtdnum"
		sync
		ubidev="$( nand_find_ubi "$CI_UBIPART" )"
		[ "$has_env" -gt 0 ] && {
			ubimkvol /dev/$ubidev -n 0 -N ubootenv -s 1MiB
			ubimkvol /dev/$ubidev -n 1 -N ubootenv2 -s 1MiB
		}
	fi

	local kern_ubivol="$( nand_find_volume $ubidev $CI_KERNPART )"
	local root_ubivol="$( nand_find_volume $ubidev $CI_ROOTPART )"
	local data_ubivol="$( nand_find_volume $ubidev rootfs_data )"

	local ubiblk ubiblkvol
	for ubiblk in /dev/ubiblock*_? ; do
		[ -e "$ubiblk" ] || continue
		echo "removing ubiblock${ubiblk:13}"
		ubiblkvol=ubi${ubiblk:13}
		if ! ubiblock -r /dev/$ubiblkvol; then
			echo "cannot remove $ubiblk"
			return 1
		fi
	done

	# kill volumes
	[ "$kern_ubivol" ] && ubirmvol /dev/$ubidev -N $CI_KERNPART || true
	[ "$root_ubivol" -a "$root_ubivol" != "$kern_ubivol" ] && ubirmvol /dev/$ubidev -N $CI_ROOTPART || true
	[ "$data_ubivol" ] && ubirmvol /dev/$ubidev -N rootfs_data || true

	# update kernel
	if [ -n "$kernel_length" ]; then
		if ! ubimkvol /dev/$ubidev -N $CI_KERNPART -s $kernel_length; then
			echo "cannot create kernel volume"
			return 1;
		fi
	fi

	# update rootfs
	if [ -n "$rootfs_length" ]; then
		local rootfs_size_param
		if [ "$rootfs_type" = "ubifs" ]; then
			rootfs_size_param="-m"
		else
			rootfs_size_param="-s $rootfs_length"
		fi
		if ! ubimkvol /dev/$ubidev -N $CI_ROOTPART $rootfs_size_param; then
			echo "cannot create rootfs volume"
			return 1;
		fi
	fi

	# create rootfs_data for non-ubifs rootfs
	if [ "$rootfs_type" != "ubifs" ]; then
		local availeb=$(cat /sys/devices/virtual/ubi/$ubidev/avail_eraseblocks)
		local ebsize=$(cat /sys/devices/virtual/ubi/$ubidev/eraseblock_size)
		local avail_size=$((availeb * ebsize))
		local rootfs_data_size_param="-m"
		if [ -n "$rootfs_data_max" ] &&
		   [ "$rootfs_data_max" != "0" ] &&
		   [ "$rootfs_data_max" -le "$avail_size" ]; then
			rootfs_data_size_param="-s $rootfs_data_max"
		fi
		if ! ubimkvol /dev/$ubidev -N rootfs_data $rootfs_data_size_param; then
			echo "cannot initialize rootfs_data volume"
			return 1
		fi
	fi
	sync
	return 0
}

nand_do_upgrade_success() {
	local conf_tar="/tmp/sysupgrade.tgz"

	sync
	[ -f "$conf_tar" ] && nand_restore_config "$conf_tar"
	echo "sysupgrade successful"
	umount -a
	reboot -f
}

# Flash the UBI image to MTD partition
nand_upgrade_ubinized() {
	local ubi_file="$1"
	local mtdnum="$(find_mtd_index "$CI_UBIPART")"

	[ ! "$mtdnum" ] && {
		CI_UBIPART="rootfs"
		mtdnum="$(find_mtd_index "$CI_UBIPART")"
	}

	if [ ! "$mtdnum" ]; then
		echo "cannot find mtd device $CI_UBIPART"
		umount -a
		reboot -f
	fi

	local mtddev="/dev/mtd${mtdnum}"
	ubidetach -p "${mtddev}" || true
	sync
	ubiformat "${mtddev}" -y -f "${ubi_file}"
	ubiattach -p "${mtddev}"
	nand_do_upgrade_success
}

# Write the UBIFS image to UBI volume
nand_upgrade_ubifs() {
	local rootfs_length=$( (cat $1 | wc -c) 2> /dev/null)

	nand_upgrade_prepare_ubi "$rootfs_length" "ubifs" "" ""

	local ubidev="$( nand_find_ubi "$CI_UBIPART" )"
	local root_ubivol="$(nand_find_volume $ubidev $CI_ROOTPART)"
	ubiupdatevol /dev/$root_ubivol -s $rootfs_length $1

	nand_do_upgrade_success
}

nand_upgrade_fit() {
	local fit_file="$1"
	local fit_length="$(wc -c < "$fit_file")"

	nand_upgrade_prepare_ubi "" "" "$fit_length" "1"

	local fit_ubidev="$(nand_find_ubi "$CI_UBIPART")"
	local fit_ubivol="$(nand_find_volume $fit_ubidev "$CI_KERNPART")"
	ubiupdatevol /dev/$fit_ubivol -s $fit_length $fit_file

	nand_do_upgrade_success
}

nand_upgrade_tar() {
	local tar_file="$1"
	local kernel_mtd="$(find_mtd_index $CI_KERNPART)"
	local dtb_mtd="$(find_mtd_index $CI_DTBPART)"
	local ramdisk_mtd="$(find_mtd_index $CI_RAMDISKPART)"

	local board_dir=$(tar tf "$tar_file" | grep -m 1 '^sysupgrade-.*/$')
	board_dir=${board_dir%/}

<<<<<<< HEAD
	local kernel_length=$( (tar xf $tar_file ${board_dir}/kernel -O | wc -c) 2> /dev/null)
	local dtb_length=$( (tar xf $tar_file ${board_dir}/dtb -O | wc -c) 2> /dev/null)
	local ramdisk_length=$( (tar xf $tar_file ${board_dir}/ramdisk -O | wc -c) 2> /dev/null)
	local rootfs_length=$( (tar xf $tar_file ${board_dir}/root -O | wc -c) 2> /dev/null)
=======
	kernel_length=$( (tar xf "$tar_file" ${board_dir}/kernel -O | wc -c) 2> /dev/null)
	local has_rootfs=0
	local rootfs_length
	local rootfs_type
>>>>>>> 1a69df78

	tar tf "$tar_file" ${board_dir}/root 1>/dev/null 2>/dev/null && has_rootfs=1
	[ "$has_rootfs" = "1" ] && {
		rootfs_length=$( (tar xf "$tar_file" ${board_dir}/root -O | wc -c) 2> /dev/null)
		rootfs_type="$(identify_tar "$tar_file" ${board_dir}/root)"
	}

	local has_kernel=1
	local has_env=0

	[ "$kernel_length" != 0 -a -n "$kernel_mtd" ] && {
<<<<<<< HEAD
		tar xf $tar_file ${board_dir}/kernel -O | mtd -e $CI_KERNPART write - $CI_KERNPART
		sleep 1
	}
	[ "$kernel_length" = 0 -o ! -z "$kernel_mtd" ] && has_kernel=0
	
	[ "$dtb_length" != 0 -a -n "$dtb_mtd" ] && {
		tar xf $tar_file ${board_dir}/dtb -O | mtd -e $CI_DTBPART write - $CI_DTBPART
		sleep 1
	}
	
	[ "$ramdisk_length" != 0 -a -n "$ramdisk_mtd" ] && {
		tar xf $tar_file ${board_dir}/ramdisk -O | mtd -e $CI_RAMDISKPART write - $CI_RAMDISKPART
		sleep 1
	}
=======
		tar xf "$tar_file" ${board_dir}/kernel -O | mtd write - $CI_KERNPART
	}
	[ "$kernel_length" = 0 -o ! -z "$kernel_mtd" ] && has_kernel=
>>>>>>> 1a69df78

	nand_upgrade_prepare_ubi "$rootfs_length" "$rootfs_type" "${has_kernel:+$kernel_length}" "$has_env"

	local ubidev="$( nand_find_ubi "$CI_UBIPART" )"
	[ "$has_kernel" = "1" ] && {
		local kern_ubivol="$( nand_find_volume $ubidev $CI_KERNPART )"
		tar xf "$tar_file" ${board_dir}/kernel -O | \
			ubiupdatevol /dev/$kern_ubivol -s $kernel_length -
	}

	[ "$has_rootfs" = "1" ] && {
		local root_ubivol="$( nand_find_volume $ubidev $CI_ROOTPART )"
		tar xf "$tar_file" ${board_dir}/root -O | \
			ubiupdatevol /dev/$root_ubivol -s $rootfs_length -
	}
	nand_do_upgrade_success
}

# Recognize type of passed file and start the upgrade process
nand_do_upgrade() {
	local file_type=$(identify $1)

	[ ! "$(find_mtd_index "$CI_UBIPART")" ] && CI_UBIPART="rootfs"

	case "$file_type" in
		"fit")		nand_upgrade_fit $1;;
		"ubi")		nand_upgrade_ubinized $1;;
		"ubifs")	nand_upgrade_ubifs $1;;
		*)		nand_upgrade_tar $1;;
	esac
}

# Check if passed file is a valid one for NAND sysupgrade. Currently it accepts
# 3 types of files:
# 1) UBI - should contain an ubinized image, header is checked for the proper
#    MAGIC
# 2) UBIFS - should contain UBIFS partition that will replace "rootfs" volume,
#    header is checked for the proper MAGIC
# 3) TAR - archive has to include "sysupgrade-BOARD" directory with a non-empty
#    "CONTROL" file (at this point its content isn't verified)
#
# You usually want to call this function in platform_check_image.
#
# $(1): board name, used in case of passing TAR file
# $(2): file to be checked
nand_do_platform_check() {
	local board_name="$1"
	local tar_file="$2"
	local control_length=$( (tar xf $tar_file sysupgrade-$board_name/CONTROL -O | wc -c) 2> /dev/null)
	local file_type="$(identify $2)"

	[ "$control_length" = 0 -a "$file_type" != "ubi" -a "$file_type" != "ubifs" -a "$file_type" != "fit" ] && {
		echo "Invalid sysupgrade file."
		return 1
	}

	return 0
}<|MERGE_RESOLUTION|>--- conflicted
+++ resolved
@@ -286,17 +286,10 @@
 	local board_dir=$(tar tf "$tar_file" | grep -m 1 '^sysupgrade-.*/$')
 	board_dir=${board_dir%/}
 
-<<<<<<< HEAD
-	local kernel_length=$( (tar xf $tar_file ${board_dir}/kernel -O | wc -c) 2> /dev/null)
-	local dtb_length=$( (tar xf $tar_file ${board_dir}/dtb -O | wc -c) 2> /dev/null)
-	local ramdisk_length=$( (tar xf $tar_file ${board_dir}/ramdisk -O | wc -c) 2> /dev/null)
-	local rootfs_length=$( (tar xf $tar_file ${board_dir}/root -O | wc -c) 2> /dev/null)
-=======
 	kernel_length=$( (tar xf "$tar_file" ${board_dir}/kernel -O | wc -c) 2> /dev/null)
 	local has_rootfs=0
 	local rootfs_length
 	local rootfs_type
->>>>>>> 1a69df78
 
 	tar tf "$tar_file" ${board_dir}/root 1>/dev/null 2>/dev/null && has_rootfs=1
 	[ "$has_rootfs" = "1" ] && {
@@ -308,26 +301,9 @@
 	local has_env=0
 
 	[ "$kernel_length" != 0 -a -n "$kernel_mtd" ] && {
-<<<<<<< HEAD
-		tar xf $tar_file ${board_dir}/kernel -O | mtd -e $CI_KERNPART write - $CI_KERNPART
-		sleep 1
-	}
-	[ "$kernel_length" = 0 -o ! -z "$kernel_mtd" ] && has_kernel=0
-	
-	[ "$dtb_length" != 0 -a -n "$dtb_mtd" ] && {
-		tar xf $tar_file ${board_dir}/dtb -O | mtd -e $CI_DTBPART write - $CI_DTBPART
-		sleep 1
-	}
-	
-	[ "$ramdisk_length" != 0 -a -n "$ramdisk_mtd" ] && {
-		tar xf $tar_file ${board_dir}/ramdisk -O | mtd -e $CI_RAMDISKPART write - $CI_RAMDISKPART
-		sleep 1
-	}
-=======
 		tar xf "$tar_file" ${board_dir}/kernel -O | mtd write - $CI_KERNPART
 	}
 	[ "$kernel_length" = 0 -o ! -z "$kernel_mtd" ] && has_kernel=
->>>>>>> 1a69df78
 
 	nand_upgrade_prepare_ubi "$rootfs_length" "$rootfs_type" "${has_kernel:+$kernel_length}" "$has_env"
 
