#
# Copyright (C) 2006-2015 OpenWrt.org
#
# This is free software, licensed under the GNU General Public License v2.
# See /LICENSE for more information.
#

OTHER_MENU:=Other modules

WATCHDOG_DIR:=watchdog


define KernelPackage/6lowpan
  SUBMENU:=$(OTHER_MENU)
  TITLE:=6LoWPAN shared code
  KCONFIG:= \
	CONFIG_6LOWPAN \
	CONFIG_6LOWPAN_NHC=n
  FILES:=$(LINUX_DIR)/net/6lowpan/6lowpan.ko
  AUTOLOAD:=$(call AutoProbe,6lowpan)
endef

define KernelPackage/6lowpan/description
  Shared 6lowpan code for IEEE 802.15.4 and Bluetooth.
endef

$(eval $(call KernelPackage,6lowpan))


define KernelPackage/bluetooth
  SUBMENU:=$(OTHER_MENU)
  TITLE:=Bluetooth support
  DEPENDS:=@USB_SUPPORT +kmod-usb-core +kmod-crypto-hash +kmod-crypto-ecb +kmod-lib-crc16 +kmod-hid +!LINUX_3_18:kmod-crypto-cmac +LINUX_4_4:kmod-regmap
  KCONFIG:= \
	CONFIG_BLUEZ \
	CONFIG_BLUEZ_L2CAP \
	CONFIG_BLUEZ_SCO \
	CONFIG_BLUEZ_RFCOMM \
	CONFIG_BLUEZ_BNEP \
	CONFIG_BLUEZ_HCIUART \
	CONFIG_BLUEZ_HCIUSB \
	CONFIG_BLUEZ_HIDP \
	CONFIG_BT \
	CONFIG_BT_BREDR=y \
	CONFIG_BT_DEBUGFS=n \
	CONFIG_BT_L2CAP=y \
	CONFIG_BT_LE=y \
	CONFIG_BT_SCO=y \
	CONFIG_BT_RFCOMM \
	CONFIG_BT_BNEP \
	CONFIG_BT_HCIBTUSB \
	CONFIG_BT_HCIBTUSB_BCM=n \
	CONFIG_BT_HCIUSB \
	CONFIG_BT_HCIUART \
	CONFIG_BT_HCIUART_BCM=n \
	CONFIG_BT_HCIUART_INTEL=n \
	CONFIG_BT_HCIUART_H4 \
	CONFIG_BT_HIDP \
	CONFIG_HID_SUPPORT=y
  $(call AddDepends/rfkill)
  FILES:= \
	$(LINUX_DIR)/net/bluetooth/bluetooth.ko \
	$(LINUX_DIR)/net/bluetooth/rfcomm/rfcomm.ko \
	$(LINUX_DIR)/net/bluetooth/bnep/bnep.ko \
	$(LINUX_DIR)/net/bluetooth/hidp/hidp.ko \
	$(LINUX_DIR)/drivers/bluetooth/hci_uart.ko \
	$(LINUX_DIR)/drivers/bluetooth/btusb.ko
ifeq ($(strip $(call CompareKernelPatchVer,$(KERNEL_PATCHVER),ge,4.1.0)),1)
  FILES+= \
	$(LINUX_DIR)/drivers/bluetooth/btintel.ko
endif
  AUTOLOAD:=$(call AutoProbe,bluetooth rfcomm bnep hidp hci_uart btusb)
endef

define KernelPackage/bluetooth/description
 Kernel support for Bluetooth devices
endef

$(eval $(call KernelPackage,bluetooth))

define KernelPackage/ath3k
  SUBMENU:=$(OTHER_MENU)
  TITLE:=ATH3K Kernel Module support
  DEPENDS:=+kmod-bluetooth +ar3k-firmware
  KCONFIG:= \
	CONFIG_BT_ATH3K \
	CONFIG_BT_HCIUART_ATH3K=y
  $(call AddDepends/bluetooth)
  FILES:= \
	$(LINUX_DIR)/drivers/bluetooth/ath3k.ko
  AUTOLOAD:=$(call AutoProbe,ath3k)
endef

define KernelPackage/ath3k/description
 Kernel support for ATH3K Module
endef

$(eval $(call KernelPackage,ath3k))


define KernelPackage/bluetooth_6lowpan
  SUBMENU:=$(OTHER_MENU)
  TITLE:=Bluetooth 6LoWPAN support
  DEPENDS:=+kmod-6lowpan +kmod-bluetooth
  KCONFIG:=CONFIG_BT_6LOWPAN
  FILES:=$(LINUX_DIR)/net/bluetooth/bluetooth_6lowpan.ko
  AUTOLOAD:=$(call AutoProbe,bluetooth_6lowpan)
endef

define KernelPackage/bluetooth_6lowpan/description
 Kernel support for 6LoWPAN over Bluetooth Low Energy devices
endef

$(eval $(call KernelPackage,bluetooth_6lowpan))


define KernelPackage/bluetooth-hci-h4p
  SUBMENU:=$(OTHER_MENU)
  TITLE:=HCI driver with H4 Nokia extensions
  DEPENDS:=@TARGET_omap24xx +kmod-bluetooth
  KCONFIG:=CONFIG_BT_HCIH4P
  FILES:=$(LINUX_DIR)/drivers/bluetooth/hci_h4p/hci_h4p.ko
  AUTOLOAD:=$(call AutoProbe,hci_h4p)
endef

define KernelPackage/bluetooth-hci-h4p/description
 HCI driver with H4 Nokia extensions
endef

$(eval $(call KernelPackage,bluetooth-hci-h4p))


define KernelPackage/dma-buf
  TITLE:=DMA shared buffer support
  HIDDEN:=1
  KCONFIG:=CONFIG_DMA_SHARED_BUFFER
  FILES:=$(LINUX_DIR)/drivers/dma-buf/dma-shared-buffer.ko
  AUTOLOAD:=$(call AutoLoad,20,dma-shared-buffer)
endef
$(eval $(call KernelPackage,dma-buf))


define KernelPackage/eeprom-93cx6
  SUBMENU:=$(OTHER_MENU)
  TITLE:=EEPROM 93CX6 support
  KCONFIG:=CONFIG_EEPROM_93CX6
  FILES:=$(LINUX_DIR)/drivers/misc/eeprom/eeprom_93cx6.ko
  AUTOLOAD:=$(call AutoLoad,20,eeprom_93cx6)
endef

define KernelPackage/eeprom-93cx6/description
 Kernel module for EEPROM 93CX6 support
endef

$(eval $(call KernelPackage,eeprom-93cx6))


define KernelPackage/eeprom-at24
  SUBMENU:=$(OTHER_MENU)
  TITLE:=EEPROM AT24 support
  KCONFIG:=CONFIG_EEPROM_AT24
  DEPENDS:=+kmod-i2c-core
  FILES:=$(LINUX_DIR)/drivers/misc/eeprom/at24.ko
  AUTOLOAD:=$(call AutoProbe,at24)
endef

define KernelPackage/eeprom-at24/description
 Kernel module for most I2C EEPROMs
endef

$(eval $(call KernelPackage,eeprom-at24))


define KernelPackage/eeprom-at25
  SUBMENU:=$(OTHER_MENU)
  TITLE:=EEPROM AT25 support
  KCONFIG:=CONFIG_EEPROM_AT25
  FILES:=$(LINUX_DIR)/drivers/misc/eeprom/at25.ko
  AUTOLOAD:=$(call AutoProbe,at25)
endef

define KernelPackage/eeprom-at25/description
 Kernel module for most SPI EEPROMs
endef

$(eval $(call KernelPackage,eeprom-at25))


define KernelPackage/gpio-dev
  SUBMENU:=$(OTHER_MENU)
  TITLE:=Generic GPIO char device support
  DEPENDS:=@GPIO_SUPPORT
  KCONFIG:=CONFIG_GPIO_DEVICE
  FILES:=$(LINUX_DIR)/drivers/char/gpio_dev.ko
  AUTOLOAD:=$(call AutoLoad,40,gpio_dev)
endef

define KernelPackage/gpio-dev/description
 Kernel module to allows control of GPIO pins using a character device.
endef

$(eval $(call KernelPackage,gpio-dev))


define KernelPackage/gpio-mcp23s08
  SUBMENU:=$(OTHER_MENU)
  TITLE:=Microchip MCP23xxx I/O expander
  DEPENDS:=@GPIO_SUPPORT +PACKAGE_kmod-i2c-core:kmod-i2c-core
  KCONFIG:=CONFIG_GPIO_MCP23S08
  FILES:=$(LINUX_DIR)/drivers/gpio/gpio-mcp23s08.ko
  AUTOLOAD:=$(call AutoLoad,40,gpio-mcp23s08)
endef

define KernelPackage/gpio-mcp23s08/description
 Kernel module for Microchip MCP23xxx SPI/I2C I/O expander
endef

$(eval $(call KernelPackage,gpio-mcp23s08))


define KernelPackage/gpio-nxp-74hc164
  SUBMENU:=$(OTHER_MENU)
  TITLE:=NXP 74HC164 GPIO expander support
  KCONFIG:=CONFIG_GPIO_NXP_74HC164
  FILES:=$(LINUX_DIR)/drivers/gpio/nxp_74hc164.ko
  AUTOLOAD:=$(call AutoProbe,nxp_74hc164)
endef

define KernelPackage/gpio-nxp-74hc164/description
 Kernel module for NXP 74HC164 GPIO expander
endef

$(eval $(call KernelPackage,gpio-nxp-74hc164))

define KernelPackage/gpio-pca953x
  SUBMENU:=$(OTHER_MENU)
  DEPENDS:=@GPIO_SUPPORT +kmod-i2c-core
  TITLE:=PCA95xx, TCA64xx, and MAX7310 I/O ports
  KCONFIG:=CONFIG_GPIO_PCA953X
  FILES:=$(LINUX_DIR)/drivers/gpio/gpio-pca953x.ko
  AUTOLOAD:=$(call AutoLoad,55,gpio-pca953x)
endef

define KernelPackage/gpio-pca953x/description
 Kernel module for MAX731{0,2,3,5}, PCA6107, PCA953{4-9}, PCA955{4-7},
 PCA957{4,5} and TCA64{08,16} I2C GPIO expanders
endef

$(eval $(call KernelPackage,gpio-pca953x))

define KernelPackage/gpio-pcf857x
  SUBMENU:=$(OTHER_MENU)
  DEPENDS:=@GPIO_SUPPORT +kmod-i2c-core
  TITLE:=PCX857x, PCA967x and MAX732X I2C GPIO expanders
  KCONFIG:=CONFIG_GPIO_PCF857X
  FILES:=$(LINUX_DIR)/drivers/gpio/gpio-pcf857x.ko
  AUTOLOAD:=$(call AutoLoad,55,gpio-pcf857x)
endef

define KernelPackage/gpio-pcf857x/description
 Kernel module for PCF857x, PCA{85,96}7x, and MAX732[89] I2C GPIO expanders
endef

$(eval $(call KernelPackage,gpio-pcf857x))

define KernelPackage/iio-core
  SUBMENU:=$(OTHER_MENU)
  TITLE:=Industrial IO core
  KCONFIG:= \
	CONFIG_IIO \
	CONFIG_IIO_BUFFER=y \
	CONFIG_IIO_KFIFO_BUF \
	CONFIG_IIO_TRIGGER=y \
	CONFIG_IIO_TRIGGERED_BUFFER
  FILES:= \
	$(LINUX_DIR)/drivers/iio/industrialio.ko \
	$(if $(CONFIG_IIO_TRIGGERED_BUFFER),$(LINUX_DIR)/drivers/iio/industrialio-triggered-buffer.ko@lt4.4) \
	$(if $(CONFIG_IIO_TRIGGERED_BUFFER),$(LINUX_DIR)/drivers/iio/buffer/industrialio-triggered-buffer.ko@ge4.4) \
	$(LINUX_DIR)/drivers/iio/kfifo_buf.ko@lt4.4 \
	$(LINUX_DIR)/drivers/iio/buffer/kfifo_buf.ko@ge4.4
  AUTOLOAD:=$(call AutoLoad,55,industrialio kfifo_buf industrialio-triggered-buffer)
endef

define KernelPackage/iio-core/description
 The industrial I/O subsystem provides a unified framework for
 drivers for many different types of embedded sensors using a
 number of different physical interfaces (i2c, spi, etc)
endef

$(eval $(call KernelPackage,iio-core))


define KernelPackage/iio-ad799x
  SUBMENU:=$(OTHER_MENU)
  DEPENDS:=kmod-i2c-core kmod-iio-core
  TITLE:=Analog Devices AD799x ADC driver
  KCONFIG:= \
	CONFIG_AD799X_RING_BUFFER=y \
	CONFIG_AD799X
  FILES:=$(LINUX_DIR)/drivers/iio/adc/ad799x.ko
  AUTOLOAD:=$(call AutoLoad,56,ad799x)
endef

define KernelPackage/iio-ad799x/description
 support for Analog Devices:
 ad7991, ad7995, ad7999, ad7992, ad7993, ad7994, ad7997, ad7998
 i2c analog to digital converters (ADC).
endef

$(eval $(call KernelPackage,iio-ad799x))


define KernelPackage/iio-dht11
  SUBMENU:=$(OTHER_MENU)
  DEPENDS:=kmod-iio-core @GPIO_SUPPORT @USES_DEVICETREE
  TITLE:=DHT11 (and compatible) humidity and temperature sensors
  KCONFIG:= \
	CONFIG_DHT11
  FILES:=$(LINUX_DIR)/drivers/iio/humidity/dht11.ko
  AUTOLOAD:=$(call AutoLoad,56,dht11)
endef

define KernelPackage/iio-dht11/description
 support for DHT11 and DHT22 digitial humidity and temperature sensors
 attached at GPIO lines. You will need a custom device tree file to
 specify the GPIO line to use.
endef

$(eval $(call KernelPackage,iio-dht11))


define KernelPackage/lp
  SUBMENU:=$(OTHER_MENU)
  TITLE:=Parallel port and line printer support
  KCONFIG:= \
	CONFIG_PARPORT \
	CONFIG_PRINTER \
	CONFIG_PPDEV
  FILES:= \
	$(LINUX_DIR)/drivers/parport/parport.ko \
	$(LINUX_DIR)/drivers/char/lp.ko \
	$(LINUX_DIR)/drivers/char/ppdev.ko
  AUTOLOAD:=$(call AutoLoad,50,parport lp ppdev)
endef

$(eval $(call KernelPackage,lp))


define KernelPackage/mmc
  SUBMENU:=$(OTHER_MENU)
  TITLE:=MMC/SD Card Support
  KCONFIG:= \
	CONFIG_MMC \
	CONFIG_MMC_BLOCK \
	CONFIG_MMC_DEBUG=n \
	CONFIG_MMC_UNSAFE_RESUME=n \
	CONFIG_MMC_BLOCK_BOUNCE=y \
	CONFIG_MMC_TIFM_SD=n \
	CONFIG_MMC_WBSD=n \
	CONFIG_SDIO_UART=n
  FILES:= \
	$(LINUX_DIR)/drivers/mmc/core/mmc_core.ko \
	$(LINUX_DIR)/drivers/mmc/card/mmc_block.ko
  AUTOLOAD:=$(call AutoProbe,mmc_core mmc_block,1)
endef

define KernelPackage/mmc/description
 Kernel support for MMC/SD cards
endef

$(eval $(call KernelPackage,mmc))


define KernelPackage/sdhci
  SUBMENU:=$(OTHER_MENU)
  TITLE:=Secure Digital Host Controller Interface support
  DEPENDS:=+kmod-mmc
  KCONFIG:= \
	CONFIG_MMC_SDHCI \
	CONFIG_MMC_SDHCI_PLTFM \
	CONFIG_MMC_SDHCI_PCI=n
  FILES:= \
	$(LINUX_DIR)/drivers/mmc/host/sdhci.ko \
	$(LINUX_DIR)/drivers/mmc/host/sdhci-pltfm.ko

  AUTOLOAD:=$(call AutoProbe,sdhci sdhci-pltfm,1)
endef

define KernelPackage/sdhci/description
 Kernel support for SDHCI Hosts
endef

$(eval $(call KernelPackage,sdhci))


define KernelPackage/rfkill
  SUBMENU:=$(OTHER_MENU)
  TITLE:=RF switch subsystem support
  DEPENDS:=@USE_RFKILL +kmod-input-core
  KCONFIG:= \
    CONFIG_RFKILL \
    CONFIG_RFKILL_INPUT=y \
    CONFIG_RFKILL_LEDS=y \
    CONFIG_RFKILL_GPIO=y
  FILES:= \
    $(LINUX_DIR)/net/rfkill/rfkill.ko
  AUTOLOAD:=$(call AutoLoad,20,rfkill)
endef

define KernelPackage/rfkill/description
 Say Y here if you want to have control over RF switches
 found on many WiFi and Bluetooth cards
endef

$(eval $(call KernelPackage,rfkill))


define KernelPackage/softdog
  SUBMENU:=$(OTHER_MENU)
  TITLE:=Software watchdog driver
  KCONFIG:=CONFIG_SOFT_WATCHDOG
  FILES:=$(LINUX_DIR)/drivers/$(WATCHDOG_DIR)/softdog.ko
  AUTOLOAD:=$(call AutoLoad,50,softdog,1)
endef

define KernelPackage/softdog/description
 Software watchdog driver
endef

$(eval $(call KernelPackage,softdog))


define KernelPackage/ssb
  SUBMENU:=$(OTHER_MENU)
  TITLE:=Silicon Sonics Backplane glue code
  DEPENDS:=@PCI_SUPPORT @!TARGET_brcm47xx @!TARGET_brcm63xx
  KCONFIG:=\
	CONFIG_SSB \
	CONFIG_SSB_B43_PCI_BRIDGE=y \
	CONFIG_SSB_DRIVER_MIPS=n \
	CONFIG_SSB_DRIVER_PCICORE=y \
	CONFIG_SSB_DRIVER_PCICORE_POSSIBLE=y \
	CONFIG_SSB_PCIHOST=y \
	CONFIG_SSB_PCIHOST_POSSIBLE=y \
	CONFIG_SSB_POSSIBLE=y \
	CONFIG_SSB_SPROM=y \
	CONFIG_SSB_SILENT=y
  FILES:=$(LINUX_DIR)/drivers/ssb/ssb.ko
  AUTOLOAD:=$(call AutoLoad,18,ssb,1)
endef

define KernelPackage/ssb/description
 Silicon Sonics Backplane glue code.
endef

$(eval $(call KernelPackage,ssb))


define KernelPackage/bcma
  SUBMENU:=$(OTHER_MENU)
  TITLE:=BCMA support
  DEPENDS:=@PCI_SUPPORT @!TARGET_brcm47xx @!TARGET_bcm53xx
  KCONFIG:=\
	CONFIG_BCMA \
	CONFIG_BCMA_POSSIBLE=y \
	CONFIG_BCMA_BLOCKIO=y \
	CONFIG_BCMA_HOST_PCI_POSSIBLE=y \
	CONFIG_BCMA_HOST_PCI=y \
	CONFIG_BCMA_HOST_SOC=n \
	CONFIG_BCMA_DRIVER_MIPS=n \
	CONFIG_BCMA_DRIVER_PCI_HOSTMODE=n \
	CONFIG_BCMA_DRIVER_GMAC_CMN=n \
	CONFIG_BCMA_DEBUG=n
  FILES:=$(LINUX_DIR)/drivers/bcma/bcma.ko
  AUTOLOAD:=$(call AutoLoad,29,bcma)
endef

define KernelPackage/bcma/description
 Bus driver for Broadcom specific Advanced Microcontroller Bus Architecture
endef

$(eval $(call KernelPackage,bcma))


define KernelPackage/wdt-omap
  SUBMENU:=$(OTHER_MENU)
  TITLE:=OMAP Watchdog timer
  DEPENDS:=@(TARGET_omap24xx||TARGET_omap35xx)
  KCONFIG:=CONFIG_OMAP_WATCHDOG
  FILES:=$(LINUX_DIR)/drivers/$(WATCHDOG_DIR)/omap_wdt.ko
  AUTOLOAD:=$(call AutoLoad,50,omap_wdt,1)
endef

define KernelPackage/wdt-omap/description
 Kernel module for TI omap watchdog timer
endef

$(eval $(call KernelPackage,wdt-omap))


define KernelPackage/wdt-orion
  SUBMENU:=$(OTHER_MENU)
  TITLE:=Marvell Orion Watchdog timer
  DEPENDS:=@TARGET_orion||TARGET_kirkwood
  KCONFIG:=CONFIG_ORION_WATCHDOG
  FILES:=$(LINUX_DIR)/drivers/$(WATCHDOG_DIR)/orion_wdt.ko
  AUTOLOAD:=$(call AutoLoad,50,orion_wdt,1)
endef

define KernelPackage/wdt-orion/description
 Kernel module for Marvell Orion, Kirkwood and Armada XP/370 watchdog timer
endef

$(eval $(call KernelPackage,wdt-orion))


define KernelPackage/booke-wdt
  SUBMENU:=$(OTHER_MENU)
  TITLE:=PowerPC Book-E Watchdog Timer
  DEPENDS:=@(TARGET_mpc85xx||TARGET_ppc40x||TARGET_ppc44x)
  KCONFIG:=CONFIG_BOOKE_WDT
  FILES:=$(LINUX_DIR)/drivers/$(WATCHDOG_DIR)/booke_wdt.ko
  AUTOLOAD:=$(call AutoLoad,50,booke_wdt,1)
endef

define KernelPackage/booke-wdt/description
 Kernel module for PowerPC Book-E Watchdog Timer
endef

$(eval $(call KernelPackage,booke-wdt))


define KernelPackage/rtc-ds1307
  SUBMENU:=$(OTHER_MENU)
  TITLE:=Dallas/Maxim DS1307 (and compatible) RTC support
  DEPENDS:=@RTC_SUPPORT +kmod-i2c-core
  KCONFIG:=CONFIG_RTC_DRV_DS1307 \
	CONFIG_RTC_CLASS=y
  FILES:=$(LINUX_DIR)/drivers/rtc/rtc-ds1307.ko
  AUTOLOAD:=$(call AutoProbe,rtc-ds1307)
endef

define KernelPackage/rtc-ds1307/description
 Kernel module for Dallas/Maxim DS1307/DS1337/DS1338/DS1340/DS1388/DS3231,
 Epson RX-8025 and various other compatible RTC chips connected via I2C.
endef

$(eval $(call KernelPackage,rtc-ds1307))


define KernelPackage/rtc-ds1672
  SUBMENU:=$(OTHER_MENU)
  TITLE:=Dallas/Maxim DS1672 RTC support
  DEPENDS:=@RTC_SUPPORT +kmod-i2c-core
  KCONFIG:=CONFIG_RTC_DRV_DS1672 \
	CONFIG_RTC_CLASS=y
  FILES:=$(LINUX_DIR)/drivers/rtc/rtc-ds1672.ko
  AUTOLOAD:=$(call AutoProbe,rtc-ds1672)
endef

define KernelPackage/rtc-ds1672/description
 Kernel module for Dallas/Maxim DS1672 RTC.
endef

$(eval $(call KernelPackage,rtc-ds1672))


define KernelPackage/rtc-isl1208
  SUBMENU:=$(OTHER_MENU)
  TITLE:=Intersil ISL1208 RTC support
  DEPENDS:=@RTC_SUPPORT +kmod-i2c-core
  KCONFIG:=CONFIG_RTC_DRV_ISL1208 \
	CONFIG_RTC_CLASS=y
  FILES:=$(LINUX_DIR)/drivers/rtc/rtc-isl1208.ko
  AUTOLOAD:=$(call AutoProbe,rtc-isl1208)
endef

define KernelPackage/rtc-isl1208/description
 Kernel module for Intersil ISL1208 RTC.
endef

$(eval $(call KernelPackage,rtc-isl1208))


define KernelPackage/rtc-marvell
  SUBMENU:=$(OTHER_MENU)
  TITLE:=Marvell SoC built-in RTC support
  DEPENDS:=@RTC_SUPPORT @TARGET_kirkwood||TARGET_orion
  KCONFIG:=CONFIG_RTC_DRV_MV \
	CONFIG_RTC_CLASS=y
  FILES:=$(LINUX_DIR)/drivers/rtc/rtc-mv.ko
  AUTOLOAD:=$(call AutoProbe,rtc-mv)
endef

define KernelPackage/rtc-marvell/description
 Kernel module for Marvell SoC built-in RTC.
endef

$(eval $(call KernelPackage,rtc-marvell))


define KernelPackage/rtc-pcf8563
  SUBMENU:=$(OTHER_MENU)
  TITLE:=Philips PCF8563/Epson RTC8564 RTC support
  DEPENDS:=@RTC_SUPPORT +kmod-i2c-core
  KCONFIG:=CONFIG_RTC_DRV_PCF8563 \
	CONFIG_RTC_CLASS=y
  FILES:=$(LINUX_DIR)/drivers/rtc/rtc-pcf8563.ko
  AUTOLOAD:=$(call AutoProbe,rtc-pcf8563)
endef

define KernelPackage/rtc-pcf8563/description
 Kernel module for Philips PCF8563 RTC chip.
 The Epson RTC8564 should work as well.
endef

$(eval $(call KernelPackage,rtc-pcf8563))


define KernelPackage/rtc-pcf2123
  SUBMENU:=$(OTHER_MENU)
  TITLE:=Philips PCF2123 RTC support
  DEPENDS:=@RTC_SUPPORT
  KCONFIG:=CONFIG_RTC_DRV_PCF2123 \
	CONFIG_RTC_CLASS=y
  FILES:=$(LINUX_DIR)/drivers/rtc/rtc-pcf2123.ko
  AUTOLOAD:=$(call AutoProbe,rtc-pcf2123)
endef

define KernelPackage/rtc-pcf2123/description
 Kernel module for Philips PCF2123 RTC chip
endef

$(eval $(call KernelPackage,rtc-pcf2123))

define KernelPackage/rtc-pt7c4338
  SUBMENU:=$(OTHER_MENU)
  TITLE:=Pericom PT7C4338 RTC support
  DEPENDS:=@RTC_SUPPORT +kmod-i2c-core
  KCONFIG:=CONFIG_RTC_DRV_PT7C4338 \
	CONFIG_RTC_CLASS=y
  FILES:=$(LINUX_DIR)/drivers/rtc/rtc-pt7c4338.ko
  AUTOLOAD:=$(call AutoProbe,rtc-pt7c4338)
endef

define KernelPackage/rtc-pt7c4338/description
 Kernel module for Pericom PT7C4338 i2c RTC chip
endef

$(eval $(call KernelPackage,rtc-pt7c4338))

define KernelPackage/rtc-snvs
  SUBMENU:=$(OTHER_MENU)
  TITLE:=Freescale SNVS RTC support
  DEPENDS:=@TARGET_imx6 @RTC_SUPPORT
  KCONFIG:=CONFIG_RTC_DRV_SNVS \
	CONFIG_RTC_CLASS=y
  FILES:=$(LINUX_DIR)/drivers/rtc/rtc-snvs.ko
  AUTOLOAD:=$(call AutoLoad,50,rtc-snvs,1)
endef

define KernelPackage/rtc-snvs/description
 Kernel module for Freescale SNVS RTC on chip module
endef

$(eval $(call KernelPackage,rtc-snvs))


define KernelPackage/mtdtests
  SUBMENU:=$(OTHER_MENU)
  TITLE:=MTD subsystem tests
  KCONFIG:=CONFIG_MTD_TESTS
  FILES:=\
	$(LINUX_DIR)/drivers/mtd/tests/mtd_nandecctest.ko \
	$(LINUX_DIR)/drivers/mtd/tests/mtd_oobtest.ko \
	$(LINUX_DIR)/drivers/mtd/tests/mtd_pagetest.ko \
	$(LINUX_DIR)/drivers/mtd/tests/mtd_readtest.ko \
	$(LINUX_DIR)/drivers/mtd/tests/mtd_speedtest.ko \
	$(LINUX_DIR)/drivers/mtd/tests/mtd_stresstest.ko \
	$(LINUX_DIR)/drivers/mtd/tests/mtd_subpagetest.ko \
	$(LINUX_DIR)/drivers/mtd/tests/mtd_torturetest.ko
endef

define KernelPackage/mtdtests/description
 Kernel modules for MTD subsystem/driver testing
endef

$(eval $(call KernelPackage,mtdtests))


define KernelPackage/serial-8250
  SUBMENU:=$(OTHER_MENU)
  TITLE:=8250 UARTs
  KCONFIG:= CONFIG_SERIAL_8250 \
	CONFIG_SERIAL_8250_NR_UARTS=16 \
  	CONFIG_SERIAL_8250_RUNTIME_UARTS=16 \
  	CONFIG_SERIAL_8250_EXTENDED=y \
  	CONFIG_SERIAL_8250_MANY_PORTS=y \
	CONFIG_SERIAL_8250_SHARE_IRQ=y \
	CONFIG_SERIAL_8250_DETECT_IRQ=n \
	CONFIG_SERIAL_8250_RSA=n
  FILES:= \
	$(LINUX_DIR)/drivers/tty/serial/8250/8250.ko \
	$(LINUX_DIR)/drivers/tty/serial/8250/8250_base.ko@ge4.4
endef

define KernelPackage/serial-8250/description
 Kernel module for 8250 UART based serial ports
endef

$(eval $(call KernelPackage,serial-8250))


define KernelPackage/regmap
  SUBMENU:=$(OTHER_MENU)
  TITLE:=Generic register map support
  DEPENDS:=+kmod-lib-lzo +kmod-i2c-core
  KCONFIG:=CONFIG_REGMAP \
	   CONFIG_REGMAP_MMIO \
	   CONFIG_REGMAP_SPI \
	   CONFIG_REGMAP_I2C \
	   CONFIG_SPI=y
  FILES:= \
	$(LINUX_DIR)/drivers/base/regmap/regmap-core.ko \
	$(LINUX_DIR)/drivers/base/regmap/regmap-i2c.ko \
	$(LINUX_DIR)/drivers/base/regmap/regmap-mmio.ko \
	$(if $(CONFIG_SPI),$(LINUX_DIR)/drivers/base/regmap/regmap-spi.ko)
  AUTOLOAD:=$(call AutoLoad,21,regmap-core regmap-i2c regmap-mmio regmap-spi)
endef

define KernelPackage/regmap/description
 Generic register map support
endef

$(eval $(call KernelPackage,regmap))

define KernelPackage/ikconfig
  SUBMENU:=$(OTHER_MENU)
  TITLE:=Kernel configuration via /proc/config.gz
  KCONFIG:=CONFIG_IKCONFIG \
	   CONFIG_IKCONFIG_PROC=y
  FILES:=$(LINUX_DIR)/kernel/configs.ko
  AUTOLOAD:=$(call AutoLoad,70,configs)
endef

define KernelPackage/ikconfig/description
 Kernel configuration via /proc/config.gz
endef

$(eval $(call KernelPackage,ikconfig))


define KernelPackage/zram
  SUBMENU:=$(OTHER_MENU)
  TITLE:=ZRAM
  DEPENDS:=+kmod-lib-lzo +kmod-lib-lz4
  KCONFIG:= \
	CONFIG_ZSMALLOC \
	CONFIG_ZRAM \
	CONFIG_ZRAM_DEBUG=n \
	CONFIG_PGTABLE_MAPPING=n \
	CONFIG_ZSMALLOC_STAT=n \
	CONFIG_ZRAM_LZ4_COMPRESS=y
  FILES:= \
	$(LINUX_DIR)/mm/zsmalloc.ko \
	$(LINUX_DIR)/drivers/block/zram/zram.ko
  AUTOLOAD:=$(call AutoLoad,20,zsmalloc zram)
endef

define KernelPackage/zram/description
 Compressed RAM block device support
endef

$(eval $(call KernelPackage,zram))


define KernelPackage/mvsdio
  SUBMENU:=$(OTHER_MENU)
  TITLE:=Marvell SDIO support
  DEPENDS:=@TARGET_orion||TARGET_kirkwood +kmod-mmc
  KCONFIG:=CONFIG_MMC_MVSDIO
  FILES:=$(LINUX_DIR)/drivers/mmc/host/mvsdio.ko
  AUTOLOAD:=$(call AutoProbe,mvsdio)
endef

define KernelPackage/mvsdio/description
 Kernel support for the Marvell SDIO controller
endef

$(eval $(call KernelPackage,mvsdio))


define KernelPackage/pps
  SUBMENU:=$(OTHER_MENU)
  TITLE:=PPS support
  KCONFIG:=CONFIG_PPS
  FILES:=$(LINUX_DIR)/drivers/pps/pps_core.ko
  AUTOLOAD:=$(call AutoLoad,17,pps_core,1)
endef

define KernelPackage/pps/description
 PPS (Pulse Per Second) is a special pulse provided by some GPS
 antennae. Userland can use it to get a high-precision time
 reference.
endef

$(eval $(call KernelPackage,pps))


define KernelPackage/pps-gpio
  SUBMENU:=$(OTHER_MENU)
  TITLE:=PPS client using GPIO
  DEPENDS:=+kmod-pps
  KCONFIG:=CONFIG_PPS_CLIENT_GPIO
  FILES:=$(LINUX_DIR)/drivers/pps/clients/pps-gpio.ko
  AUTOLOAD:=$(call AutoLoad,18,pps-gpio,1)
endef

define KernelPackage/pps-gpio/description
 Support for a PPS source using GPIO. To be useful you must
 also register a platform device specifying the GPIO pin and
 other options, usually in your board setup.
endef

$(eval $(call KernelPackage,pps-gpio))


define KernelPackage/ptp
  SUBMENU:=$(OTHER_MENU)
  TITLE:=PTP clock support
  DEPENDS:=+kmod-pps
  KCONFIG:= \
	CONFIG_PTP_1588_CLOCK \
	CONFIG_NET_PTP_CLASSIFY=y
  FILES:=$(LINUX_DIR)/drivers/ptp/ptp.ko
  AUTOLOAD:=$(call AutoLoad,18,ptp,1)
endef

define KernelPackage/ptp/description
 The IEEE 1588 standard defines a method to precisely
 synchronize distributed clocks over Ethernet networks.
endef

$(eval $(call KernelPackage,ptp))


define KernelPackage/ptp-gianfar
  SUBMENU:=$(OTHER_MENU)
  TITLE:=Freescale Gianfar PTP support
  DEPENDS:=@TARGET_mpc85xx +kmod-gianfar +kmod-ptp
  KCONFIG:=CONFIG_PTP_1588_CLOCK_GIANFAR
  FILES:=$(LINUX_DIR)/drivers/net/ethernet/freescale/gianfar_ptp.ko
  AUTOLOAD:=$(call AutoProbe,gianfar_ptp)
endef

define KernelPackage/ptp-gianfar/description
 Kernel module for IEEE 1588 support for Freescale
 Gianfar Ethernet drivers
endef

$(eval $(call KernelPackage,ptp-gianfar))


define KernelPackage/random-core
  SUBMENU:=$(OTHER_MENU)
  TITLE:=Hardware Random Number Generator Core support
  KCONFIG:=CONFIG_HW_RANDOM
  FILES:=$(LINUX_DIR)/drivers/char/hw_random/rng-core.ko
endef

define KernelPackage/random-core/description
 Kernel module for the HW random number generator core infrastructure
endef

$(eval $(call KernelPackage,random-core))

define KernelPackage/random-omap
  SUBMENU:=$(OTHER_MENU)
  TITLE:=Hardware Random Number Generator OMAP support
  KCONFIG:=CONFIG_HW_RANDOM_OMAP
  FILES:=$(LINUX_DIR)/drivers/char/hw_random/omap-rng.ko
  DEPENDS:=@(TARGET_omap24xx||TARGET_omap) +kmod-random-core
  AUTOLOAD:=$(call AutoProbe,random-omap)
endef

define KernelPackage/random-omap/description
 Kernel module for the OMAP Random Number Generator
 found on OMAP16xx, OMAP2/3/4/5 and AM33xx/AM43xx multimedia processors.
endef

$(eval $(call KernelPackage,random-omap))

<<<<<<< HEAD
define KernelPackage/random-tpm
  TITLE:= tpm hardware random support
=======

define KernelPackage/random-tpm
  TITLE:= TPM hardware random support
>>>>>>> 3f98448d
  SUBMENU:=$(OTHER_MENU)
  KCONFIG:= \
    CONFIG_HW_RANDOM_TPM=y
  FILES:= \
    $(LINUX_DIR)/drivers/char/hw_random/tpm-rng.ko
<<<<<<< HEAD
  AUTOLOAD:= $(call AutoProbe, tpm-rng.ko)
=======
  AUTOLOAD:= $(call AutoProbe, tpm-rng)
>>>>>>> 3f98448d
  DEPENDS:=+kmod-random-core kmod-tpm
endef

define KernelPackage/random-tpm/description
<<<<<<< HEAD
  TPM support
=======
  TPM backed random support.
>>>>>>> 3f98448d
endef

$(eval $(call KernelPackage,random-tpm))

<<<<<<< HEAD
=======

>>>>>>> 3f98448d
define KernelPackage/thermal
  SUBMENU:=$(OTHER_MENU)
  TITLE:=Generic Thermal sysfs driver
  DEPENDS:=+kmod-hwmon-core
  HIDDEN:=1
  KCONFIG:= \
	CONFIG_THERMAL \
	CONFIG_THERMAL_OF=y \
	CONFIG_CPU_THERMAL=y \
	CONFIG_THERMAL_DEFAULT_GOV_STEP_WISE=y \
	CONFIG_THERMAL_DEFAULT_GOV_FAIR_SHARE=n \
	CONFIG_THERMAL_DEFAULT_GOV_USER_SPACE=n \
	CONFIG_THERMAL_GOV_FAIR_SHARE=n \
	CONFIG_THERMAL_GOV_STEP_WISE=y \
	CONFIG_THERMAL_GOV_USER_SPACE=n \
	CONFIG_THERMAL_HWMON=y \
	CONFIG_THERMAL_EMULATION=n
  FILES:=$(LINUX_DIR)/drivers/thermal/thermal_sys.ko
  AUTOLOAD:=$(call AutoProbe,thermal_sys)
endef

define KernelPackage/thermal/description
 Generic Thermal Sysfs driver offers a generic mechanism for thermal
 management. Usually it's made up of one or more thermal zone and cooling
 device.
endef

$(eval $(call KernelPackage,thermal))


define KernelPackage/thermal-imx
  SUBMENU:=$(OTHER_MENU)
  TITLE:=Temperature sensor driver for Freescale i.MX SoCs
  DEPENDS:=@TARGET_imx6 +kmod-thermal
  KCONFIG:= \
	CONFIG_IMX_THERMAL
  FILES:=$(LINUX_DIR)/drivers/thermal/imx_thermal.ko
  AUTOLOAD:=$(call AutoProbe,imx_thermal)
endef

define KernelPackage/thermal-imx/description
 Support for Temperature Monitor (TEMPMON) found on Freescale i.MX SoCs.
 It supports one critical trip point and one passive trip point. The
 cpufreq is used as the cooling device to throttle CPUs when the
 passive trip is crossed.
endef

$(eval $(call KernelPackage,thermal-imx))


define KernelPackage/thermal-kirkwood
  SUBMENU:=$(OTHER_MENU)
  TITLE:=Temperature sensor on Marvell Kirkwood SoCs
  DEPENDS:=@TARGET_kirkwood +kmod-thermal
  KCONFIG:=CONFIG_KIRKWOOD_THERMAL
  FILES:=$(LINUX_DIR)/drivers/thermal/kirkwood_thermal.ko
  AUTOLOAD:=$(call AutoProbe,kirkwood_thermal)
endef

define KernelPackage/thermal-kirkwood/description
 Support for the Kirkwood thermal sensor driver into the Linux thermal
 framework. Only kirkwood 88F6282 and 88F6283 have this sensor.
endef

$(eval $(call KernelPackage,thermal-kirkwood))


define KernelPackage/gpio-beeper
  SUBMENU:=$(OTHER_MENU)
  TITLE:=GPIO beeper support
  DEPENDS:=+kmod-input-core
  KCONFIG:= \
	CONFIG_INPUT_MISC=y \
	CONFIG_INPUT_GPIO_BEEPER
  FILES:= \
	$(LINUX_DIR)/drivers/input/misc/gpio-beeper.ko
  AUTOLOAD:=$(call AutoLoad,50,gpio-beeper)
endef

define KernelPackage/gpio-beeper/description
 This enables playing beeps through an GPIO-connected buzzer
endef

$(eval $(call KernelPackage,gpio-beeper))


define KernelPackage/echo
  SUBMENU:=$(OTHER_MENU)
  TITLE:=Line Echo Canceller
  KCONFIG:=CONFIG_ECHO
  FILES:=$(LINUX_DIR)/drivers/misc/echo/echo.ko
  AUTOLOAD:=$(call AutoLoad,50,echo)
endef

define KernelPackage/echo/description
 This driver provides line echo cancelling support for mISDN and
 DAHDI drivers
endef

$(eval $(call KernelPackage,echo))


define KernelPackage/bmp085
  SUBMENU:=$(OTHER_MENU)
  TITLE:=BMP085/BMP18x pressure sensor
  DEPENDS:= +kmod-regmap @!LINUX_4_1 @!LINUX_3_18
  KCONFIG:= CONFIG_BMP085
  FILES:= $(LINUX_DIR)/drivers/misc/bmp085.ko
endef

define KernelPackage/bmp085/description
 This driver adds support for Bosch Sensortec's digital pressure
 sensors BMP085 and BMP18x.
endef

$(eval $(call KernelPackage,bmp085))


define KernelPackage/bmp085-i2c
  SUBMENU:=$(OTHER_MENU)
  TITLE:=BMP085/BMP18x pressure sensor I2C
  DEPENDS:= +kmod-bmp085
  KCONFIG:= CONFIG_BMP085_I2C
  FILES:= $(LINUX_DIR)/drivers/misc/bmp085-i2c.ko
  AUTOLOAD:=$(call AutoProbe,bmp085-i2c)
endef
define KernelPackage/bmp085-i2c/description
 This driver adds support for Bosch Sensortec's digital pressure
 sensor connected via I2C.
endef

$(eval $(call KernelPackage,bmp085-i2c))


define KernelPackage/bmp085-spi
  SUBMENU:=$(OTHER_MENU)
  TITLE:=BMP085/BMP18x pressure sensor SPI
  DEPENDS:= +kmod-bmp085
  KCONFIG:= CONFIG_BMP085_SPI
  FILES:= $(LINUX_DIR)/drivers/misc/bmp085-spi.ko
  AUTOLOAD:=$(call AutoProbe,bmp085-spi)
endef
define KernelPackage/bmp085-spi/description
 This driver adds support for Bosch Sensortec's digital pressure
 sensor connected via SPI.
endef

$(eval $(call KernelPackage,bmp085-spi))


define KernelPackage/virtio-pci
  SUBMENU:=$(OTHER_MENU)
  DEPENDS:= @PCI_SUPPORT
  TITLE:=Virtio PCI support
  KCONFIG:= CONFIG_VIRTIO CONFIG_VIRTIO_PCI
  FILES:=\
	$(LINUX_DIR)/drivers/virtio/virtio_pci.ko \
	$(LINUX_DIR)/drivers/virtio/virtio.ko \
	$(LINUX_DIR)/drivers/virtio/virtio_ring.ko
  AUTOLOAD:=$(call AutoProbe,virtio virtio_ring virtio_pci)
endef
define KernelPackage/virtio-pci/description
 This driver adds virtio PCI support.
endef

$(eval $(call KernelPackage,virtio-pci))


define KernelPackage/virtio-mmio
  SUBMENU:=$(OTHER_MENU)
  TITLE:=Virtio MMIO support
  KCONFIG:= CONFIG_VIRTIO CONFIG_VIRTIO_MMIO
  FILES:= \
	$(LINUX_DIR)/drivers/virtio/virtio.ko \
	$(LINUX_DIR)/drivers/virtio/virtio_ring.ko \
	$(LINUX_DIR)/drivers/virtio/virtio_mmio.ko
  AUTOLOAD:=$(call AutoProbe,virtio virtio_ring virtio_mmio)
endef
define KernelPackage/virtio-mmio/description
 This driver adds virtio MMIO support.
endef

$(eval $(call KernelPackage,virtio-mmio))


define KernelPackage/tpm
  TITLE:= TPM support
  SUBMENU:=$(OTHER_MENU)
  KCONFIG:= \
    CONFIG_TCG_TPM=y
  FILES:= \
    $(LINUX_DIR)/drivers/char/tpm/tpm.ko
  AUTOLOAD:= $(call AutoProbe, tpm)
endef

define KernelPackage/tpm/description
  TPM support.
endef

$(eval $(call KernelPackage,tpm))


define KernelPackage/tpm-i2c-infineon
  TITLE:= TPM 1.2 infineon i2c driver
  SUBMENU:=$(OTHER_MENU)
  KCONFIG:= \
    CONFIG_TCG_TIS_I2C_INFINEON=y
  FILES:= \
    $(LINUX_DIR)/drivers/char/tpm/tpm_i2c_infineon.ko
  AUTOLOAD:= $(call AutoProbe, tpm_i2c_infineon)
  DEPENDS:=+kmod-tpm kmod-i2c-core
endef

define KernelPackage/tpm-i2c-infineon/description
  TPM 1.2 support for infineon i2c devices.
endef

$(eval $(call KernelPackage,tpm-i2c-infineon))

<|MERGE_RESOLUTION|>--- conflicted
+++ resolved
@@ -890,41 +890,25 @@
 
 $(eval $(call KernelPackage,random-omap))
 
-<<<<<<< HEAD
-define KernelPackage/random-tpm
-  TITLE:= tpm hardware random support
-=======
 
 define KernelPackage/random-tpm
   TITLE:= TPM hardware random support
->>>>>>> 3f98448d
   SUBMENU:=$(OTHER_MENU)
   KCONFIG:= \
     CONFIG_HW_RANDOM_TPM=y
   FILES:= \
     $(LINUX_DIR)/drivers/char/hw_random/tpm-rng.ko
-<<<<<<< HEAD
-  AUTOLOAD:= $(call AutoProbe, tpm-rng.ko)
-=======
   AUTOLOAD:= $(call AutoProbe, tpm-rng)
->>>>>>> 3f98448d
   DEPENDS:=+kmod-random-core kmod-tpm
 endef
 
 define KernelPackage/random-tpm/description
-<<<<<<< HEAD
-  TPM support
-=======
   TPM backed random support.
->>>>>>> 3f98448d
 endef
 
 $(eval $(call KernelPackage,random-tpm))
 
-<<<<<<< HEAD
-=======
-
->>>>>>> 3f98448d
+
 define KernelPackage/thermal
   SUBMENU:=$(OTHER_MENU)
   TITLE:=Generic Thermal sysfs driver
