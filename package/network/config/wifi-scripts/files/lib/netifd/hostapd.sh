--- conflicted
+++ resolved
@@ -266,7 +266,6 @@
 hostapd_common_add_bss_config() {
         config_add_string 'bssid:macaddr' 'ssid:string'
         config_add_boolean wds wmm uapsd hidden utf8_ssid ppsk
-<<<<<<< HEAD
 
         config_add_int maxassoc max_inactivity
         config_add_boolean disassoc_low_ack isolate short_preamble skip_inactivity_poll
@@ -387,8 +386,8 @@
         config_add_array radius_auth_req_attr
         config_add_array radius_acct_req_attr
 
-        config_add_int eap_server
-        config_add_string eap_user_file ca_cert server_cert private_key private_key_passwd server_id
+	config_add_int eap_server radius_server_auth_port
+	config_add_string eap_user_file ca_cert server_cert private_key private_key_passwd server_id radius_server_clients
 
         config_add_boolean fils
         config_add_string fils_dhcp
@@ -410,151 +409,6 @@
         config_add_int fils_discovery_max_interval
         config_add_boolean rnr
 
-=======
-
-        config_add_int maxassoc max_inactivity
-        config_add_boolean disassoc_low_ack isolate short_preamble skip_inactivity_poll
-
-        config_add_int \
-                wep_rekey eap_reauth_period \
-                wpa_group_rekey wpa_pair_rekey wpa_master_rekey
-        config_add_boolean wpa_strict_rekey
-        config_add_boolean wpa_disable_eapol_key_retries
-
-        config_add_boolean tdls_prohibit
-
-        config_add_boolean rsn_preauth auth_cache
-        config_add_int ieee80211w
-        config_add_int eapol_version
-
-        config_add_array auth_server acct_server
-        config_add_string 'server:host'
-        config_add_string auth_secret key
-        config_add_int 'auth_port:port' 'port:port'
-
-        config_add_string acct_secret
-        config_add_int acct_port
-        config_add_int acct_interval
-
-        config_add_int bss_load_update_period chan_util_avg_period
-
-        config_add_string dae_client
-        config_add_string dae_secret
-        config_add_int dae_port
-
-        config_add_string nasid
-        config_add_string ownip
-        config_add_string radius_client_addr
-        config_add_string iapp_interface
-        config_add_string eap_type ca_cert client_cert identity anonymous_identity auth priv_key priv_key_pwd
-        config_add_boolean ca_cert_usesystem ca_cert2_usesystem
-        config_add_string subject_match subject_match2
-        config_add_array altsubject_match altsubject_match2
-        config_add_array domain_match domain_match2 domain_suffix_match domain_suffix_match2
-        config_add_string ieee80211w_mgmt_cipher
-
-        config_add_int dynamic_vlan vlan_naming vlan_no_bridge
-        config_add_string vlan_tagged_interface vlan_bridge
-        config_add_string vlan_file
-
-        config_add_string 'key1:wepkey' 'key2:wepkey' 'key3:wepkey' 'key4:wepkey' 'password:wpakey'
-
-        config_add_string wpa_psk_file
-
-        config_add_int multi_ap
-
-        config_add_boolean wps_pushbutton wps_label ext_registrar wps_pbc_in_m1
-        config_add_int wps_ap_setup_locked wps_independent
-        config_add_string wps_device_type wps_device_name wps_manufacturer wps_pin
-        config_add_string multi_ap_backhaul_ssid multi_ap_backhaul_key
-
-        config_add_boolean wnm_sleep_mode wnm_sleep_mode_no_keys bss_transition mbo
-        config_add_int time_advertisement
-        config_add_string time_zone
-        config_add_string vendor_elements
-
-        config_add_boolean ieee80211k rrm_neighbor_report rrm_beacon_report
-
-        config_add_boolean ftm_responder stationary_ap
-        config_add_string lci civic
-
-        config_add_boolean ieee80211r pmk_r1_push ft_psk_generate_local ft_over_ds
-        config_add_int r0_key_lifetime reassociation_deadline
-        config_add_string mobility_domain r1_key_holder
-        config_add_array r0kh r1kh
-
-        config_add_int ieee80211w_max_timeout ieee80211w_retry_timeout
-
-        config_add_string macfilter 'macfile:file'
-        config_add_array 'maclist:list(macaddr)'
-
-        config_add_array bssid_blacklist
-        config_add_array bssid_whitelist
-
-        config_add_int mcast_rate
-        config_add_array basic_rate
-        config_add_array supported_rates
-
-        config_add_boolean sae_require_mfp
-        config_add_int sae_pwe
-
-        config_add_string 'owe_transition_bssid:macaddr' 'owe_transition_ssid:string'
-        config_add_string owe_transition_ifname
-
-        config_add_boolean iw_enabled iw_internet iw_asra iw_esr iw_uesa
-        config_add_int iw_access_network_type iw_venue_group iw_venue_type
-        config_add_int iw_ipaddr_type_availability iw_gas_address3
-        config_add_string iw_hessid iw_network_auth_type iw_qos_map_set
-        config_add_array iw_roaming_consortium iw_domain_name iw_anqp_3gpp_cell_net iw_nai_realm
-        config_add_array iw_anqp_elem iw_venue_name iw_venue_url
-
-        config_add_boolean hs20 disable_dgaf osen
-        config_add_int anqp_domain_id
-        config_add_int hs20_deauth_req_timeout
-        config_add_array hs20_oper_friendly_name
-        config_add_array osu_provider
-        config_add_array operator_icon
-        config_add_array hs20_conn_capab
-        config_add_string osu_ssid hs20_wan_metrics hs20_operating_class hs20_t_c_filename hs20_t_c_timestamp
-
-        config_add_string hs20_t_c_server_url
-
-        config_add_array airtime_sta_weight
-        config_add_int airtime_bss_weight airtime_bss_limit
-
-        config_add_boolean multicast_to_unicast multicast_to_unicast_all proxy_arp per_sta_vif
-
-        config_add_array hostapd_bss_options
-        config_add_boolean default_disabled
-
-        config_add_boolean request_cui
-        config_add_array radius_auth_req_attr
-        config_add_array radius_acct_req_attr
-
-	config_add_int eap_server radius_server_auth_port
-	config_add_string eap_user_file ca_cert server_cert private_key private_key_passwd server_id radius_server_clients
-
-        config_add_boolean fils
-        config_add_string fils_dhcp
-
-        config_add_int ocv
-
-        config_add_boolean apup
-        config_add_string apup_peer_ifname_prefix
-
-        config_add_int disable_eht
-        config_add_int disable_he
-        config_add_int disable_vht
-        config_add_int disable_ht
-
-        config_add_boolean beacon_prot interworking
-
-        config_add_int unsol_bcast_probe_resp_interval
-        config_add_int fils_discovery_min_interval
-        config_add_int fils_discovery_max_interval
-        config_add_boolean rnr
-
->>>>>>> 4b8670b3
         config_add_array sae_groups
         config_add_array owe_groups
         config_add_array pairwise
@@ -747,11 +601,7 @@
                 multicast_to_unicast_all proxy_arp per_sta_vif \
                 eap_server eap_user_file ca_cert server_cert private_key private_key_passwd server_id \
                 vendor_elements fils ocv apup unsol_bcast_probe_resp_interval fils_discovery_min_interval \
-<<<<<<< HEAD
-                fils_discovery_max_interval rnr group_cipher group_mgmt_cipher
-=======
                 fils_discovery_max_interval rnr group_cipher group_mgmt_cipher radius_server_clients radius_server_auth_port
->>>>>>> 4b8670b3
 
         set_default fils 0
         set_default isolate 0
@@ -1389,18 +1239,6 @@
                 json_for_each_item append_operator_icon operator_icon
         fi
 
-<<<<<<< HEAD
-        if [ "$eap_server" = "1" ]; then
-                append bss_conf "eap_server=1" "$N"
-                append bss_conf "eap_server_erp=1" "$N"
-                [ -n "$eap_user_file" ] && append bss_conf "eap_user_file=$eap_user_file" "$N"
-                [ -n "$ca_cert" ] && append bss_conf "ca_cert=$ca_cert" "$N"
-                [ -n "$server_cert" ] && append bss_conf "server_cert=$server_cert" "$N"
-                [ -n "$private_key" ] && append bss_conf "private_key=$private_key" "$N"
-                [ -n "$private_key_passwd" ] && append bss_conf "private_key_passwd=$private_key_passwd" "$N"
-                [ -n "$server_id" ] && append bss_conf "server_id=$server_id" "$N"
-        fi
-=======
 	if [ "$eap_server" = "1" ]; then
 		append bss_conf "eap_server=1" "$N"
 		append bss_conf "eap_server_erp=1" "$N"
@@ -1413,7 +1251,6 @@
 		[ -n "$radius_server_clients" ] && append bss_conf "radius_server_clients=$radius_server_clients" "$N"
 		[ -n "$radius_server_auth_port" ] && append bss_conf "radius_server_auth_port=$radius_server_auth_port" "$N"
 	fi
->>>>>>> 4b8670b3
 
         set_default multicast_to_unicast_all 0
         if [ "$multicast_to_unicast_all" -gt 0 ]; then
