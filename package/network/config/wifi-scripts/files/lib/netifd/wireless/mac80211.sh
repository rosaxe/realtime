--- conflicted
+++ resolved
@@ -165,7 +165,6 @@
 	chan_ofs=0
 	[ "$band" = "6g" ] && chan_ofs=1
 
-<<<<<<< HEAD
 	ieee80211n=1
 	ht_capab=
 	case "$htmode" in
@@ -217,8 +216,8 @@
 		*) ieee80211n= ;;
 	esac
 
-	[ -n "$ieee80211n" ] && {
-		append base_cfg "ieee80211n=1" "$N"
+		[ -n "$ieee80211n" ] && {
+			append base_cfg "ieee80211n=1" "$N"
 
 		set_default ht_coex 0
 		append base_cfg "ht_coex=$ht_coex" "$N"
@@ -227,64 +226,6 @@
 			set_default obss_interval 300
 			append base_cfg "obss_interval=$obss_interval" "$N"
 		}
-
-		json_get_vars \
-			ldpc:1 \
-			greenfield:0 \
-			short_gi_20:1 \
-			short_gi_40:1 \
-			tx_stbc:1 \
-			rx_stbc:3 \
-			max_amsdu:1 \
-			dsss_cck_40:1
-
-		ht_cap_mask=0
-
-		[ "$band" = "2g" ] && {
-			ht_cap_mask=$(iw phy phy0 info | grep 'Band 1:' -A 1 | grep 'Capabilities: ' | cut -d: -f2)
-		}
-		[ "$band" = "5g" ] && {
-			ht_cap_mask=$(iw phy phy1 info | grep 'Band 2:' -A 1 | grep 'Capabilities: ' | cut -d: -f2)
-		}
-=======
-	if [ "$band" != "6g" ]; then
-		ieee80211n=1
-		ht_capab=
-		case "$htmode" in
-			VHT20|HT20|HE20|EHT20) ;;
-			HT40*|VHT40|VHT80|VHT160|HE40|HE80|HE160|EHT40|EHT80|EHT160)
-				case "$hwmode" in
-					a)
-						case "$(( (($channel / 4) + $chan_ofs) % 2 ))" in
-							1) ht_capab="[HT40+]";;
-							0) ht_capab="[HT40-]";;
-						esac
-					;;
-					*)
-						case "$htmode" in
-							HT40+) ht_capab="[HT40+]";;
-							HT40-) ht_capab="[HT40-]";;
-							*)
-								if [ "$channel" -lt 7 ]; then
-									ht_capab="[HT40+]"
-								else
-									ht_capab="[HT40-]"
-								fi
-							;;
-						esac
-					;;
-				esac
-				[ "$auto_channel" -gt 0 ] && ht_capab="[HT40+]"
-			;;
-			*) ieee80211n= ;;
-		esac
->>>>>>> ac840d74
-
-		[ -n "$ieee80211n" ] && {
-			append base_cfg "ieee80211n=1" "$N"
-
-			set_default ht_coex 0
-			append base_cfg "ht_coex=$ht_coex" "$N"
 
 			json_get_vars \
 				ldpc:1 \
@@ -296,10 +237,14 @@
 				max_amsdu:1 \
 				dsss_cck_40:1
 
-			ht_cap_mask=0
-			for cap in $(iw phy "$phy" info | grep 'Capabilities:' | cut -d: -f2); do
-				ht_cap_mask="$(($ht_cap_mask | $cap))"
-			done
+		ht_cap_mask=0
+
+		[ "$band" = "2g" ] && {
+			ht_cap_mask=$(iw phy phy0 info | grep 'Band 1:' -A 1 | grep 'Capabilities: ' | cut -d: -f2)
+		}
+		[ "$band" = "5g" ] && {
+			ht_cap_mask=$(iw phy phy1 info | grep 'Band 2:' -A 1 | grep 'Capabilities: ' | cut -d: -f2)
+		}
 
 			cap_rx_stbc=$((($ht_cap_mask >> 8) & 3))
 			[ "$rx_stbc" -lt "$cap_rx_stbc" ] && cap_rx_stbc="$rx_stbc"
@@ -331,6 +276,8 @@
 	case "$htmode" in
 		VHT20|HE20|EHT20) enable_ac=1;;
 		VHT40|HE40|EHT40)
+		VHT20|HE20|EHT20) enable_ac=1;;
+		VHT40|HE40|EHT40)
 			case "$(( (($channel / 4) + $chan_ofs) % 2 ))" in
 				1) idx=$(($channel + 2));;
 				0) idx=$(($channel - 2));;
@@ -338,6 +285,7 @@
 			enable_ac=1
 			vht_center_seg0=$idx
 		;;
+		VHT80|HE80|EHT80)
 		VHT80|HE80|EHT80)
 			case "$(( (($channel / 4) + $chan_ofs) % 4 ))" in
 				1) idx=$(($channel + 6));;
@@ -349,11 +297,7 @@
 			vht_oper_chwidth=1
 			vht_center_seg0=$idx
 		;;
-<<<<<<< HEAD
 		VHT160|HE160|EHT160)
-=======
-		VHT160|HE160|EHT160|EHT320)
->>>>>>> ac840d74
 			if [ "$band" = "6g" ]; then
 				case "$channel" in
 					1|5|9|13|17|21|25|29) idx=15;;
@@ -428,24 +372,8 @@
 		op_class=
 		case "$htmode" in
 			HE20|EHT20) op_class=131;;
-<<<<<<< HEAD
 			EHT320*) op_class=137;;
 			HE*|EHT*) op_class=$((132 + $vht_oper_chwidth))
-=======
-			EHT320)
-				case "$channel" in
-					1|5|9|13|17|21|25|29|33|37|41|45|49|53|57|61) idx=31;;
-					65|69|73|77|81|85|89|93|97|101|105|109|113|117|121|125) idx=95;;
-					129|133|137|141|145|149|153|157|161|165|169|173|177|181|185|189) idx=159;;
-					193|197|201|205|209|213|217|221) idx=191;;
-				esac
-
-				op_class=137
-				eht_center_seg0=$idx
-				eht_oper_chwidth=9
-			;;
-			HE*|EHT*) op_class=$((132 + $vht_oper_chwidth));;
->>>>>>> ac840d74
 		esac
 		[ -n "$op_class" ] && append base_cfg "op_class=$op_class" "$N"
 	}
@@ -580,12 +508,7 @@
 	enable_ax=0
 	enable_be=0
 	case "$htmode" in
-<<<<<<< HEAD
 		HE*|EHT*) enable_ax=1 ;;
-=======
-		HE*) enable_ax=1 ;;
-		EHT*) enable_ax=1; enable_be=1 ;;
->>>>>>> ac840d74
 	esac
 
 	if [ "$enable_ax" != "0" ]; then
@@ -707,18 +630,7 @@
 		}
 	fi
 
-<<<<<<< HEAD
 	
-=======
-	if [ "$enable_be" != "0" ]; then
-		append base_cfg "ieee80211be=1" "$N"
-		[ "$hwmode" = "a" ] && {
-			append base_cfg "eht_oper_chwidth=$eht_oper_chwidth" "$N"
-			append base_cfg "eht_oper_centr_freq_seg0_idx=$eht_center_seg0" "$N"
-		}
-	fi
-
->>>>>>> ac840d74
 	hostapd_prepare_device_config "$hostapd_conf_file" nl80211
 	cat >> "$hostapd_conf_file" <<EOF
 ${channel:+channel=$channel}
