--- conflicted
+++ resolved
@@ -114,6 +114,7 @@
 				band_info.vht = true;
 			let he_phy_cap = 0;
 			let eht_phy_cap = 0;
+			let eht_phy_cap = 0;
 
 			for (let ift in band.iftype_data) {
 				if (!ift.he_cap_phy)
@@ -121,6 +122,12 @@
 
 				band_info.he = true;
 				he_phy_cap |= ift.he_cap_phy[0];
+
+				if (!ift.eht_cap_phy)
+					continue;
+
+				band_info.eht = true;
+				eht_phy_cap |= ift.eht_cap_phy[0];
 
 				if (!ift.eht_cap_phy)
 					continue;
@@ -149,13 +156,19 @@
 				push(modes, "HE20");
 			if (band_info.eht)
 				push(modes, "EHT20");
+			if (band_info.eht)
+				push(modes, "EHT20");
 			if (band.ht_capa & 0x2) {
 				push(modes, "HT40");
 				if (band_info.vht)
 					push(modes, "VHT40")
 			}
 			if (he_phy_cap & 2)
+			if (he_phy_cap & 2)
 				push(modes, "HE40");
+
+			if (eht_phy_cap && he_phy_cap & 2)
+				push(modes, "EHT40");
 
 			if (eht_phy_cap && he_phy_cap & 2)
 				push(modes, "EHT40");
@@ -172,6 +185,11 @@
 
 			if (band_name == "2G")
 				continue;
+
+			if (he_phy_cap & 4)
+				push(modes, "HE40");
+			if (eht_phy_cap && he_phy_cap & 4)
+				push(modes, "EHT40");
 
 			if (he_phy_cap & 4)
 				push(modes, "HE40");
@@ -181,6 +199,8 @@
 				push(modes, "VHT80");
 			if (he_phy_cap & 4)
 				push(modes, "HE80");
+			if (eht_phy_cap && he_phy_cap & 4)
+				push(modes, "EHT80");
 			if (eht_phy_cap && he_phy_cap & 4)
 				push(modes, "EHT80");
 			if ((band.vht_capa >> 2) & 0x3)
@@ -191,11 +211,7 @@
 				push(modes, "EHT160");
 
 			if (eht_phy_cap & 2)
-<<<<<<< HEAD
 				push(modes, "ETH320");
-=======
-				push(modes, "EHT320");
->>>>>>> ac840d74
 		}
 
 		let entry = wiphy_get_entry(name, path);
