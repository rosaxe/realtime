--- conflicted
+++ resolved
@@ -27,11 +27,7 @@
 	CONFIG_WPA_RFKILL_SUPPORT \
 	CONFIG_DRIVER_11AC_SUPPORT \
 	CONFIG_DRIVER_11AX_SUPPORT \
-<<<<<<< HEAD
   	CONFIG_DRIVER_11BE_SUPPORT \
-=======
-	CONFIG_DRIVER_11BE_SUPPORT \
->>>>>>> ac840d74
 	CONFIG_WPA_ENABLE_WEP
 
 PKG_BUILD_FLAGS:=gc-sections lto
@@ -82,6 +78,10 @@
 
 ifneq ($(CONFIG_DRIVER_11AX_SUPPORT),)
   HOSTAPD_IEEE80211AX:=y
+endif
+
+ifneq ($(CONFIG_DRIVER_11BE_SUPPORT),)
+  HOSTAPD_IEEE80211BE:=y
 endif
 
 ifneq ($(CONFIG_DRIVER_11BE_SUPPORT),)
