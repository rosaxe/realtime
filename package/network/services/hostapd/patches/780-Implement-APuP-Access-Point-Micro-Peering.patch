--- conflicted
+++ resolved
@@ -107,17 +107,9 @@
  };
  
  /**
-<<<<<<< HEAD
---- a/src/ap/ap_drv_ops.c
-+++ b/src/ap/ap_drv_ops.c
-@@ -385,9 +385,35 @@ int hostapd_set_wds_sta(struct hostapd_d
-=======
-diff --git a/src/ap/ap_drv_ops.c b/src/ap/ap_drv_ops.c
-index e7396d9aea..0a49ae515e 100644
 --- a/src/ap/ap_drv_ops.c
 +++ b/src/ap/ap_drv_ops.c
 @@ -382,13 +382,39 @@ int hostapd_set_wds_sta(struct hostapd_data *hapd, char *ifname_wds,
->>>>>>> 62d3773b
  			const u8 *addr, int aid, int val)
  {
  	const char *bridge = NULL;
@@ -153,16 +145,6 @@
  	if (hapd->conf->wds_bridge[0])
  		bridge = hapd->conf->wds_bridge;
  	return hapd->driver->set_wds_sta(hapd->drv_priv, addr, aid, val,
-<<<<<<< HEAD
-=======
--					 bridge, ifname_wds);
-+					 bridge, ifName);
- }
- 
- 
-diff --git a/src/ap/ap_drv_ops.h b/src/ap/ap_drv_ops.h
-index fa89d2398e..ab4dc8eb16 100644
->>>>>>> 62d3773b
 --- a/src/ap/ap_drv_ops.h
 +++ b/src/ap/ap_drv_ops.h
 @@ -35,6 +35,9 @@ int hostapd_set_drv_ieee8021x(struct hos
