--- conflicted
+++ resolved
@@ -197,18 +197,10 @@
 	struct iwinfo_assoclist_entry entry;
 	static RT_802_11_MAC_TABLE mt;
 	MACHTTRANSMIT_SETTING rxrate;
-<<<<<<< HEAD
+
 	int mtlen = sizeof(RT_802_11_MAC_TABLE);
 	int i;
 
-=======
-	char raname[IFNAMSIZ];
-	int mtlen = sizeof(RT_802_11_MAC_TABLE);
-	int i;
-
-	snprintf(raname, sizeof(raname), "%s", ifname);
-
->>>>>>> 00ff7211
 	if (mtk_get80211priv(ifname, RTPRIV_IOCTL_GET_MAC_TABLE_STRUCT, &mt, mtlen) > 0)
 	{
 		*len = 0;
