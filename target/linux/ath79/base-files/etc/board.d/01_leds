#!/bin/sh

. /lib/functions/uci-defaults.sh

board_config_update

board=$(board_name)
boardname="${board##*,}"

case "$board" in
8dev,carambola2)
	ucidef_set_led_netdev "lan" "LAN" "$boardname:orange:eth0" "eth0"
	ucidef_set_led_switch "wan" "WAN" "$boardname:orange:eth1" "switch0" "0x04"
	;;
avm,fritz300e)
	ucidef_set_led_netdev "lan" "LAN" "$boardname:green:lan" "eth0"
	ucidef_set_rssimon "wlan0" "200000" "1"
	ucidef_set_led_rssi "rssilow" "RSSILOW" "$boardname:green:rssi0" "wlan0" "1" "100"
	ucidef_set_led_rssi "rssimediumlow" "RSSIMEDIUMLOW" "$boardname:green:rssi1" "wlan0" "20" "100"
	ucidef_set_led_rssi "rssimedium" "RSSIMEDIUM" "$boardname:green:rssi2" "wlan0" "40" "100"
	ucidef_set_led_rssi "rssimediumhigh" "RSSIMEDIUMHIGH" "$boardname:green:rssi3" "wlan0" "60" "100"
	ucidef_set_led_rssi "rssihigh" "RSSIHIGH" "$boardname:green:rssi4" "wlan0" "80" "100"
	;;
avm,fritz4020)
	ucidef_set_led_netdev "wan" "WAN" "$boardname:green:wan" "eth1"
	ucidef_set_led_switch "lan" "LAN" "$boardname:green:lan" "switch0" "0x1E"
	;;
buffalo,whr-g301n)
	ucidef_set_led_netdev "wan" "WAN" "$boardname:green:wan" "eth0"
	ucidef_set_led_switch "lan1" "LAN1" "$boardname:green:lan1" "switch0" "0x02"
	ucidef_set_led_switch "lan2" "LAN2" "$boardname:green:lan2" "switch0" "0x04"
	ucidef_set_led_switch "lan3" "LAN3" "$boardname:green:lan3" "switch0" "0x08"
	ucidef_set_led_switch "lan4" "LAN4" "$boardname:green:lan4" "switch0" "0x10"
	;;
comfast,cf-e110n-v2)
	ucidef_set_led_netdev "lan" "LAN" "$boardname:green:lan" "eth1"
	ucidef_set_led_switch "wan" "WAN" "$boardname:green:wan" "switch0" "0x02"
	ucidef_set_led_wlan "wlan" "WLAN" "$boardname:green:wlan" "phy0tpt"
	ucidef_set_rssimon "wlan0" "200000" "1"
	ucidef_set_led_rssi "rssilow" "RSSILOW" "$boardname:red:rssilow" "wlan0" "1" "100"
	ucidef_set_led_rssi "rssimediumlow" "RSSIMEDIUMLOW" "$boardname:red:rssimediumlow" "wlan0" "26" "100"
	ucidef_set_led_rssi "rssimediumhigh" "RSSIMEDIUMHIGH" "$boardname:green:rssimediumhigh" "wlan0" "51" "100"
	ucidef_set_led_rssi "rssihigh" "RSSIHIGH" "$boardname:green:rssihigh" "wlan0" "76" "100"
	;;
comfast,cf-e120a-v3)
	ucidef_set_led_netdev "lan" "LAN" "$boardname:green:lan" "eth1"
	ucidef_set_led_switch "wan" "WAN" "$boardname:green:wan" "switch0" "0x04"
	ucidef_set_rssimon "wlan0" "200000" "1"
	ucidef_set_led_rssi "rssilow" "RSSILOW" "$boardname:red:rssilow" "wlan0" "1" "100"
	ucidef_set_led_rssi "rssimediumlow" "RSSIMEDIUMLOW" "$boardname:red:rssimediumlow" "wlan0" "26" "100"
	ucidef_set_led_rssi "rssimediumhigh" "RSSIMEDIUMHIGH" "$boardname:green:rssimediumhigh" "wlan0" "51" "100"
	ucidef_set_led_rssi "rssihigh" "RSSIHIGH" "$boardname:green:rssihigh" "wlan0" "76" "100"
	;;
comfast,cf-e5)
	ucidef_set_led_switch "lan" "LAN" "$boardname:blue:lan" "switch0" "0x02"
	ucidef_set_led_netdev "wan" "WAN" "$boardname:blue:wan" "eth1"
	ucidef_set_rssimon "wlan0" "200000" "1"
	ucidef_set_led_rssi "rssilow" "RSSILOW" "$boardname:blue:rssi0" "wlan0" "1" "100"
	ucidef_set_led_rssi "rssimedium" "RSSIMEDIUM" "$boardname:blue:rssi1" "wlan0" "33" "100"
	ucidef_set_led_rssi "rssihigh" "RSSIHIGH" "$boardname:blue:rssi2" "wlan0" "66" "100"
	;;
dlink,dir-859-a1)
	ucidef_set_led_switch "internet" "WAN" "$boardname:green:internet" "switch0" "0x20"
	;;
engenius,ecb1750)
	ucidef_set_led_netdev "lan" "LAN" "$boardname:blue:lan" "eth0"
	;;
engenius,ews511ap)
	ucidef_set_led_netdev "lan1" "LAN1" "$boardname:blue:lan1" "eth1"
	ucidef_set_led_netdev "lan2" "LAN2" "$boardname:blue:lan2" "eth0"
	;;
etactica,eg200)
	ucidef_set_led_netdev "lan" "LAN" "$boardname:red:eth0" "eth0"
	ucidef_set_led_oneshot "modbus" "Modbus" "$boardname:red:modbus" "100" "33"
	ucidef_set_led_default "etactica" "etactica" "$boardname:red:etactica" "ignore"
	;;
glinet,gl-ar150)
	ucidef_set_led_wlan "wlan" "WLAN" "$board:orange:wlan" "phy0tpt"
	;;
glinet,gl-usb150)
	ucidef_set_led_wlan "wlan" "WLAN" "$board:green:wlan" "phy0tpt"
	ucidef_set_led_default "power" "POWER" "$board:green:power" "1"
    ;;
glinet,gl-mifi)
	ucidef_set_led_wlan "wlan" "WLAN" "$board:green:wlan" "phy0tpt"
	ucidef_set_led_netdev "wan" "WAN" "$board:green:wan" "eth0"
	ucidef_set_led_netdev "lan" "LAN" "$board:green:lan" "eth1"
	ucidef_set_led_netdev "3gnet" "3GNET" "$board:green:net" "3g-wan"
    ;;
glinet,gl-ar300m-nand|\
glinet,gl-ar300m-nor)
	ucidef_set_led_netdev "lan" "LAN" "gl-ar300m:green:lan" "eth0"
	;;
glinet,gl-ar300m-lite)
	ucidef_set_led_netdev "lan" "LAN" "gl-ar300m-lite:green:lan" "eth0"
	;;
<<<<<<< HEAD
glinet,gl-x750|\
glinet,gl-x750-nor|\
glinet,gl-x750-nor-nand)
	ucidef_set_led_netdev "wan" "WAN" "gl-x750:green:wan" "eth0"
	;;
glinet,gl-xe300|\
glinet,gl-xe300-nor|\
glinet,gl-xe300-nor-nand)
        ucidef_set_led_switch "lan" "LAN" "gl-xe300:green:lan" "switch0" "0x10"
        ucidef_set_led_netdev "wan" "WAN" "gl-xe300:green:wan" "eth1"
        ucidef_set_led_netdev "3gnet" "LTE" "gl-xe300:green:lte" "wwan0"
        ;;
=======
glinet,gl-x750)
	ucidef_set_led_netdev "wan" "WAN" "$boardname:green:wan" "eth1"
	;;
glinet,gl-ar750)
	ucidef_set_led_wlan "wlan2g" "WLAN2G" "$board:white:wlan2g" "phy1tpt"
	ucidef_set_led_wlan "wlan5g" "WLAN5G" "$board:white:wlan5g" "phy0tpt"
    ;;
>>>>>>> 00ff7211
netgear,wnr612-v2|\
on,n150r)
	ucidef_set_led_netdev "wan" "WAN" "netgear:green:wan" "eth0"
	ucidef_set_led_switch "lan1" "LAN1" "netgear:green:lan1" "switch0" "0x02" "0x0f"
	ucidef_set_led_switch "lan2" "LAN2" "netgear:green:lan2" "switch0" "0x04" "0x0f"
	;;
pcs,cap324)
	ucidef_set_led_netdev "lan" "LAN" "pcs:green:lan" "eth0"
	;;
pcs,cr3000)
	ucidef_set_led_netdev "wan" "WAN" "pcs:blue:wan" "eth1"
	ucidef_set_led_switch "lan1" "LAN1" "pcs:blue:lan1" "switch0" "0x04"
	ucidef_set_led_switch "lan2" "LAN2" "pcs:blue:lan2" "switch0" "0x08"
	ucidef_set_led_switch "lan3" "LAN3" "pcs:blue:lan3" "switch0" "0x10"
	ucidef_set_led_switch "lan4" "LAN4" "pcs:blue:lan4" "switch0" "0x02"
	;;
tplink,archer-a7-v5|\
tplink,archer-c7-v4|\
tplink,archer-c7-v5)
	ucidef_set_led_switch "wan" "WAN" "tp-link:green:wan" "switch0" "0x02"
	ucidef_set_led_switch "lan1" "LAN1" "tp-link:green:lan1" "switch0" "0x04"
	ucidef_set_led_switch "lan2" "LAN2" "tp-link:green:lan2" "switch0" "0x08"
	ucidef_set_led_switch "lan3" "LAN3" "tp-link:green:lan3" "switch0" "0x10"
	ucidef_set_led_switch "lan4" "LAN4" "tp-link:green:lan4" "switch0" "0x20"
	;;
tplink,archer-c2-v3|\
tplink,tl-wr1043nd-v4|\
tplink,tl-wr1043n-v5)
	ucidef_set_led_switch "wan" "WAN" "tp-link:green:wan" "switch0" "0x20"
	ucidef_set_led_switch "lan1" "LAN1" "tp-link:green:lan1" "switch0" "0x10"
	ucidef_set_led_switch "lan2" "LAN2" "tp-link:green:lan2" "switch0" "0x08"
	ucidef_set_led_switch "lan3" "LAN3" "tp-link:green:lan3" "switch0" "0x04"
	ucidef_set_led_switch "lan4" "LAN4" "tp-link:green:lan4" "switch0" "0x02"
	;;
tplink,archer-c6-v2)
	ucidef_set_led_switch "lan" "LAN" "tp-link:green:lan" "switch0" "0x3C"
	ucidef_set_led_switch "wan" "WAN" "tp-link:green:wan" "switch0" "0x02"
	;;
tplink,archer-c25-v1|\
tplink,tl-wr841-v9|\
tplink,tl-wr841-v10|\
tplink,tl-wr841-v11|\
tplink,tl-wr841-v12|\
tplink,tl-wr842n-v3)
	ucidef_set_led_netdev "wan" "WAN" "tp-link:green:wan" "eth1"
	ucidef_set_led_switch "lan1" "LAN1" "tp-link:green:lan1" "switch0" "0x10"
	ucidef_set_led_switch "lan2" "LAN2" "tp-link:green:lan2" "switch0" "0x08"
	ucidef_set_led_switch "lan3" "LAN3" "tp-link:green:lan3" "switch0" "0x04"
	ucidef_set_led_switch "lan4" "LAN4" "tp-link:green:lan4" "switch0" "0x02"
	;;
tplink,archer-c58-v1|\
tplink,archer-c59-v1|\
tplink,archer-c60-v1|\
tplink,archer-c60-v2|\
tplink,archer-c60-v3)
	ucidef_set_led_switch "lan" "LAN" "tp-link:green:lan" "switch0" "0x1E"
	ucidef_set_led_netdev "wan" "WAN" "tp-link:green:wan" "eth1"
	;;
tplink,archer-d50-v1)
	ucidef_set_led_switch "lan" "LAN" "tp-link:white:lan" "switch0" "0x1c"
	ucidef_set_led_switch "wan_data" "WAN Data" "tp-link:white:internet" "switch0" "0x02" "" "tx rx"
	ucidef_set_led_switch "wan_link" "WAN Link" "tp-link:white:wan" "switch0" "0x02" "" "link"
	;;
tplink,cpe220-v3)
	ucidef_set_led_netdev "lan0" "LAN0" "tp-link:green:lan0" "eth1"
	ucidef_set_led_switch "lan1" "LAN1" "tp-link:green:lan1" "switch0" "0x10"
	ucidef_set_rssimon "wlan0" "200000" "1"
	ucidef_set_led_rssi "rssilow" "RSSILOW" "tp-link:green:link1" "wlan0" "1" "100"
	ucidef_set_led_rssi "rssimediumlow" "RSSIMEDIUMLOW" "tp-link:green:link2" "wlan0" "30" "100"
	ucidef_set_led_rssi "rssimediumhigh" "RSSIMEDIUMHIGH" "tp-link:green:link3" "wlan0" "60" "100"
	ucidef_set_led_rssi "rssihigh" "RSSIHIGH" "tp-link:green:link4" "wlan0" "80" "100"
	;;
tplink,cpe210-v2|\
tplink,cpe210-v3)
	ucidef_set_led_netdev "lan" "LAN" "tp-link:green:lan" "eth0"
	ucidef_set_rssimon "wlan0" "200000" "1"
	ucidef_set_led_rssi "rssilow" "RSSILOW" "tp-link:green:link1" "wlan0" "1" "100"
	ucidef_set_led_rssi "rssimediumlow" "RSSIMEDIUMLOW" "tp-link:green:link2" "wlan0" "30" "100"
	ucidef_set_led_rssi "rssimediumhigh" "RSSIMEDIUMHIGH" "tp-link:green:link3" "wlan0" "60" "100"
	ucidef_set_led_rssi "rssihigh" "RSSIHIGH" "tp-link:green:link4" "wlan0" "80" "100"
	;;
tplink,re450-v2)
	ucidef_set_led_netdev "lan_data" "LAN Data" "tp-link:green:lan_data" "eth0" "tx rx"
	ucidef_set_led_netdev "lan_link" "LAN Link" "tp-link:green:lan_link" "eth0" "link"
	;;
tplink,tl-mr3020-v1|\
tplink,tl-mr3040-v2|\
tplink,tl-wa701nd-v1|\
tplink,tl-wa730re-v1|\
tplink,tl-wa801nd-v1|\
tplink,tl-wa801nd-v3|\
tplink,tl-wa801nd-v4|\
tplink,tl-wa830re-v1|\
tplink,tl-wa860re-v1|\
tplink,tl-wa901nd-v1|\
tplink,tl-wa901nd-v4|\
tplink,tl-wa901nd-v5)
	ucidef_set_led_netdev "lan" "LAN" "tp-link:green:lan" "eth0"
	;;
tplink,tl-mr3420-v2|\
tplink,tl-wr740n-v4|\
tplink,tl-wr740n-v5|\
tplink,tl-wr741nd-v4|\
tplink,tl-wr841-v8|\
tplink,tl-wr842n-v2)
	ucidef_set_led_netdev "wan" "WAN" "tp-link:green:wan" "eth1"
	ucidef_set_led_switch "lan1" "LAN1" "tp-link:green:lan1" "switch0" "0x04"
	ucidef_set_led_switch "lan2" "LAN2" "tp-link:green:lan2" "switch0" "0x08"
	ucidef_set_led_switch "lan3" "LAN3" "tp-link:green:lan3" "switch0" "0x10"
	ucidef_set_led_switch "lan4" "LAN4" "tp-link:green:lan4" "switch0" "0x02"
	;;
tplink,tl-wa850re-v1)
	ucidef_set_led_netdev "lan" "LAN" "tp-link:blue:lan" "eth0"
	ucidef_set_rssimon "wlan0" "200000" "1"
	ucidef_set_led_rssi "rssilow" "RSSILOW" "tp-link:blue:signal1" "wlan0" "1" "100"
	ucidef_set_led_rssi "rssimediumlow" "RSSIMEDIUMLOW" "tp-link:blue:signal2" "wlan0" "20" "100"
	ucidef_set_led_rssi "rssimedium" "RSSIMEDIUM" "tp-link:blue:signal3" "wlan0" "40" "100"
	ucidef_set_led_rssi "rssimediumhigh" "RSSIMEDIUMHIGH" "tp-link:blue:signal4" "wlan0" "60" "100"
	ucidef_set_led_rssi "rssihigh" "RSSIHIGH" "tp-link:blue:signal5" "wlan0" "80" "100"
	;;
tplink,tl-wr740n-v1|\
tplink,tl-wr740n-v3|\
tplink,tl-wr741-v1|\
tplink,tl-wr743nd-v1|\
tplink,tl-wr841-v5|\
tplink,tl-wr941-v4)
	ucidef_set_led_netdev "wan" "WAN" "tp-link:green:wan" "eth0"
	ucidef_set_led_switch "lan1" "LAN1" "tp-link:green:lan1" "switch0" "0x02"
	ucidef_set_led_switch "lan2" "LAN2" "tp-link:green:lan2" "switch0" "0x04"
	ucidef_set_led_switch "lan3" "LAN3" "tp-link:green:lan3" "switch0" "0x08"
	ucidef_set_led_switch "lan4" "LAN4" "tp-link:green:lan4" "switch0" "0x10"
	;;
tplink,tl-wr940n-v3|\
tplink,tl-wr940n-v4|\
tplink,tl-wr941nd-v6)
	ucidef_set_led_netdev "wan" "WAN" "tp-link:blue:wan" "eth1"
	ucidef_set_led_switch "lan1" "LAN1" "tp-link:blue:lan1" "switch0" "0x10"
	ucidef_set_led_switch "lan2" "LAN2" "tp-link:blue:lan2" "switch0" "0x08"
	ucidef_set_led_switch "lan3" "LAN3" "tp-link:blue:lan3" "switch0" "0x04"
	ucidef_set_led_switch "lan4" "LAN4" "tp-link:blue:lan4" "switch0" "0x02"
	;;
tplink,tl-wr940n-v6)
	ucidef_set_led_netdev "wan" "WAN" "tp-link:blue:wan" "eth1"
	;;
ubnt,bullet-m|\
ubnt,bullet-m-xw|\
ubnt,nanostation-loco-m|\
ubnt,nanostation-loco-m-xw|\
ubnt,nanostation-m|\
ubnt,nanostation-m-xw|\
ubnt,picostation-m|\
ubnt,rocket-m)
	ucidef_set_rssimon "wlan0" "200000" "1"
	ucidef_set_led_rssi "rssilow" "RSSILOW" "ubnt:red:link1" "wlan0" "1" "100"
	ucidef_set_led_rssi "rssimediumlow" "RSSIMEDIUMLOW" "ubnt:orange:link2" "wlan0" "26" "100"
	ucidef_set_led_rssi "rssimediumhigh" "RSSIMEDIUMHIGH" "ubnt:green:link3" "wlan0" "51" "100"
	ucidef_set_led_rssi "rssihigh" "RSSIHIGH" "ubnt:green:link4" "wlan0" "76" "100"
	;;
ubnt,nanobeam-ac|\
ubnt,nanostation-ac)
	ucidef_set_rssimon "wlan0" "200000" "1"
	ucidef_set_led_rssi "rssilow" "RSSILOW" "ubnt:blue:rssi0" "wlan0" "1" "100"
	ucidef_set_led_rssi "rssimediumlow" "RSSIMEDIUMLOW" "ubnt:blue:rssi1" "wlan0" "26" "100"
	ucidef_set_led_rssi "rssimediumhigh" "RSSIMEDIUMHIGH" "ubnt:blue:rssi2" "wlan0" "51" "100"
	ucidef_set_led_rssi "rssihigh" "RSSIHIGH" "ubnt:blue:rssi3" "wlan0" "76" "100"
	;;
wd,mynet-wifi-rangeextender)
	ucidef_set_led_netdev "lan" "LAN" "$boardname:green:lan" "eth0"
	ucidef_set_rssimon "wlan0" "200000" "1"
	ucidef_set_led_rssi "rssilow" "RSSILOW" "$boardname:blue:rssi-low" "wlan0" "1" "100"
	ucidef_set_led_rssi "rssimedium" "RSSIMED" "$boardname:blue:rssi-med" "wlan0" "33" "100"
	ucidef_set_led_rssi "rssihigh" "RSSIMAX" "$boardname:blue:rssi-max" "wlan0" "66" "100"
	;;
yuncore,a770)
	ucidef_set_led_netdev "wan" "WAN" "$boardname:green:wan" "eth1"
	ucidef_set_led_switch "lan" "LAN" "$boardname:green:lan" "switch0" "0x10"
	;;
zbtlink,zbt-wd323)
	ucidef_set_led_switch "lan1" "LAN1" "zbt-wd323:orange:lan1" "switch0" "0x10"
	ucidef_set_led_switch "lan2" "LAN2" "zbt-wd323:orange:lan2" "switch0" "0x08"
	;;
esac

board_config_flush

exit 0<|MERGE_RESOLUTION|>--- conflicted
+++ resolved
@@ -94,7 +94,6 @@
 glinet,gl-ar300m-lite)
 	ucidef_set_led_netdev "lan" "LAN" "gl-ar300m-lite:green:lan" "eth0"
 	;;
-<<<<<<< HEAD
 glinet,gl-x750|\
 glinet,gl-x750-nor|\
 glinet,gl-x750-nor-nand)
@@ -107,15 +106,10 @@
         ucidef_set_led_netdev "wan" "WAN" "gl-xe300:green:wan" "eth1"
         ucidef_set_led_netdev "3gnet" "LTE" "gl-xe300:green:lte" "wwan0"
         ;;
-=======
-glinet,gl-x750)
-	ucidef_set_led_netdev "wan" "WAN" "$boardname:green:wan" "eth1"
-	;;
 glinet,gl-ar750)
 	ucidef_set_led_wlan "wlan2g" "WLAN2G" "$board:white:wlan2g" "phy1tpt"
 	ucidef_set_led_wlan "wlan5g" "WLAN5G" "$board:white:wlan5g" "phy0tpt"
     ;;
->>>>>>> 00ff7211
 netgear,wnr612-v2|\
 on,n150r)
 	ucidef_set_led_netdev "wan" "WAN" "netgear:green:wan" "eth0"
