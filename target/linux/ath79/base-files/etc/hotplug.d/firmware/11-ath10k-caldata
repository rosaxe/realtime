--- conflicted
+++ resolved
@@ -117,10 +117,6 @@
 		ath10kcal_extract "art" 20480 2116
 		ath10kcal_patch_mac $(macaddr_add $(cat /sys/class/net/eth0/address) +1)
 		;;
-<<<<<<< HEAD
-
-=======
->>>>>>> d4f7ebbf
 	glinet,gl-ar750|\
 	glinet,gl-ar750s|\
 	glinet,gl-ar750s-nor|\
