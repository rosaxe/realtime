--- conflicted
+++ resolved
@@ -11,12 +11,9 @@
 	adtran,bsap1920|\
 	adtran,bsap1925)
 		fw_setenv bootcnt 0
-<<<<<<< HEAD
-=======
-    		;;
+   		;;
 	moxa,awk-1137c)
 		fw_setenv fwr_verify 0
->>>>>>> b3efb14e
 		;;
 	moxa,awk-1137c)
 		fw_setenv fwr_verify 0
