--- conflicted
+++ resolved
@@ -968,7 +968,19 @@
 endef
 TARGET_DEVICES += teltonika_rutx10
 
-<<<<<<< HEAD
+define Device/tel_x1pro
+	$(call Device/FitImage)
+	DEVICE_VENDOR := Telco
+	DEVICE_MODEL := X1 Pro
+	SOC := qcom-ipq4019
+	KERNEL_SIZE := 4096k
+	IMAGE_SIZE := 31232k
+	IMAGE/sysupgrade.bin := append-kernel | append-rootfs | pad-rootfs | append-metadata
+	DEVICE_PACKAGES := kmod-usb-net-qmi-wwan kmod-usb-serial-option uqmi
+	DEFAULT := n
+endef
+TARGET_DEVICES += tel_x1pro
+
 define Device/tplink_deco-m5
         $(call Device/FitImage)
         DEVICE_VENDOR := TP-Link
@@ -997,20 +1009,6 @@
         IMAGE/sysupgrade.bin := append-kernel | append-rootfs | pad-rootfs | append-metadata
 endef
 TARGET_DEVICES += tplink_deco-m5-v2
-=======
-define Device/tel_x1pro
-	$(call Device/FitImage)
-	DEVICE_VENDOR := Telco
-	DEVICE_MODEL := X1 Pro
-	SOC := qcom-ipq4019
-	KERNEL_SIZE := 4096k
-	IMAGE_SIZE := 31232k
-	IMAGE/sysupgrade.bin := append-kernel | append-rootfs | pad-rootfs | append-metadata
-	DEVICE_PACKAGES := kmod-usb-net-qmi-wwan kmod-usb-serial-option uqmi
-	DEFAULT := n
-endef
-TARGET_DEVICES += tel_x1pro
->>>>>>> 685ae268
 
 define Device/unielec_u4019-32m
 	$(call Device/FitImage)
