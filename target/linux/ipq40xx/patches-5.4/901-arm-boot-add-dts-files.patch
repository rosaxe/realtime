--- conflicted
+++ resolved
@@ -10,11 +10,7 @@
 
 --- a/arch/arm/boot/dts/Makefile
 +++ b/arch/arm/boot/dts/Makefile
-<<<<<<< HEAD
-@@ -837,11 +837,55 @@ dtb-$(CONFIG_ARCH_QCOM) += \
-=======
 @@ -837,11 +837,58 @@ dtb-$(CONFIG_ARCH_QCOM) += \
->>>>>>> 1508841b
  	qcom-apq8074-dragonboard.dtb \
  	qcom-apq8084-ifc6540.dtb \
  	qcom-apq8084-mtp.dtb \
