REQUIRE_IMAGE_METADATA=1

platform_do_upgrade() {
	local board=$(board_name)
	local file_type=$(identify $1)

	case "$board" in
	bananapi,bpi-r64)
		local rootdev="$(cmdline_get_var root)"
		rootdev="${rootdev##*/}"
		rootdev="${rootdev%p[0-9]*}"
		case "$rootdev" in
		mmc*)
			CI_ROOTDEV="$rootdev"
			CI_KERNPART="production"
			emmc_do_upgrade "$1"
			;;
		*)
			CI_KERNPART="fit"
			nand_do_upgrade "$1"
			;;
		esac
		;;
	buffalo,wsr-2533dhp2|\
	buffalo,wsr-3200ax4s)
		local magic="$(get_magic_long "$1")"

		# use "mtd write" if the magic is "DHP2 (0x44485032)"
		# or "DHP3 (0x44485033)"
		if [ "$magic" = "44485032" -o "$magic" = "44485033" ]; then
			buffalo_upgrade_ubinized "$1"
		else
			CI_KERNPART="firmware"
			nand_do_upgrade "$1"
		fi
		;;
<<<<<<< HEAD
=======
	dlink,eagle-pro-ai-m32-a1|\
	dlink,eagle-pro-ai-r32-a1|\
>>>>>>> 4a5d1d0e
	elecom,wrc-x3200gst3|\
	mediatek,mt7622-rfb1-ubi|\
	netgear,wax206|\
	totolink,a8000ru|\
	xiaomi,redmi-router-ax6s)
		nand_do_upgrade "$1"
		;;
	linksys,e8450-ubi)
		CI_KERNPART="fit"
		nand_do_upgrade "$1"
		;;
	linksys,e8450)
		if grep -q mtdparts=slave /proc/cmdline; then
			PART_NAME=firmware2
		else
			PART_NAME=firmware1
		fi
		default_do_upgrade "$1"
		;;
	*)
		default_do_upgrade "$1"
		;;
	esac
}

PART_NAME=firmware

platform_check_image() {
	local board=$(board_name)
	local magic="$(get_magic_long "$1")"

	[ "$#" -gt 1 ] && return 1

	case "$board" in
	buffalo,wsr-2533dhp2|\
	buffalo,wsr-3200ax4s)
		buffalo_check_image "$board" "$magic" "$1" || return 1
		;;
<<<<<<< HEAD
=======
	dlink,eagle-pro-ai-m32-a1|\
	dlink,eagle-pro-ai-r32-a1|\
>>>>>>> 4a5d1d0e
	elecom,wrc-x3200gst3|\
	mediatek,mt7622-rfb1-ubi|\
	netgear,wax206|\
	totolink,a8000ru|\
	xiaomi,redmi-router-ax6s)
		nand_do_platform_check "$board" "$1"
		return $?
		;;
	*)
		[ "$magic" != "d00dfeed" ] && {
			echo "Invalid image type."
			return 1
		}
		return 0
		;;
	esac

	return 0
}

platform_copy_config() {
	case "$(board_name)" in
	bananapi,bpi-r64)
		export_bootdevice
		export_partdevice rootdev 0
		if echo $rootdev | grep -q mmc; then
			emmc_copy_config
		fi
		;;
	esac
}<|MERGE_RESOLUTION|>--- conflicted
+++ resolved
@@ -34,11 +34,6 @@
 			nand_do_upgrade "$1"
 		fi
 		;;
-<<<<<<< HEAD
-=======
-	dlink,eagle-pro-ai-m32-a1|\
-	dlink,eagle-pro-ai-r32-a1|\
->>>>>>> 4a5d1d0e
 	elecom,wrc-x3200gst3|\
 	mediatek,mt7622-rfb1-ubi|\
 	netgear,wax206|\
@@ -77,11 +72,7 @@
 	buffalo,wsr-3200ax4s)
 		buffalo_check_image "$board" "$magic" "$1" || return 1
 		;;
-<<<<<<< HEAD
-=======
-	dlink,eagle-pro-ai-m32-a1|\
-	dlink,eagle-pro-ai-r32-a1|\
->>>>>>> 4a5d1d0e
+pro-ai-r32-a1|\
 	elecom,wrc-x3200gst3|\
 	mediatek,mt7622-rfb1-ubi|\
 	netgear,wax206|\
