--- conflicted
+++ resolved
@@ -2918,7 +2918,6 @@
 endef
 TARGET_DEVICES += zyxel_wap6805
 
-<<<<<<< HEAD
 define Device/comfast_cf-e390ax
   $(Device/dsa-migration)
   $(Device/uimage-lzma-loader)
@@ -2932,7 +2931,7 @@
   IMAGE/factory.bin := append-kernel | append-rootfs | pad-rootfs | check-size 
 endef
 TARGET_DEVICES += comfast_cf-e390ax
-=======
+
 define Device/zyxel_wsm20
   $(Device/dsa-migration)
   BLOCKSIZE := 128k
@@ -2948,4 +2947,3 @@
   IMAGE/sysupgrade.bin := sysupgrade-tar | append-metadata
 endef
 TARGET_DEVICES += zyxel_wsm20
->>>>>>> 32211286
