#
# MT76x8 Profiles
#

define Device/alfa-network_awusfree1
  MTK_SOC := mt7628an
  IMAGE_SIZE := $(ralink_default_fw_size_8M)
  DEVICE_VENDOR := ALFA Network
  DEVICE_MODEL := AWUSFREE1
  DEVICE_PACKAGES := uboot-envtools
endef
TARGET_DEVICES += alfa-network_awusfree1

define Device/buffalo_wcr-1166ds
  MTK_SOC := mt7628an
  BUFFALO_TAG_PLATFORM := MTK
  BUFFALO_TAG_VERSION := 9.99
  BUFFALO_TAG_MINOR := 9.99
  IMAGES += factory.bin
  IMAGE/sysupgrade.bin := trx | pad-rootfs | append-metadata
  IMAGE/factory.bin := \
	trx -M 0x746f435c | pad-rootfs | append-metadata | \
	buffalo-enc WCR-1166DS $$(BUFFALO_TAG_VERSION) -l | \
	buffalo-tag-dhp WCR-1166DS JP JP | buffalo-enc-tag -l | \
	buffalo-dhp-image
  DEVICE_VENDOR := Buffalo
  DEVICE_MODEL := WCR-1166DS
  DEVICE_PACKAGES := kmod-mt76x2
  SUPPORTED_DEVICES += wcr-1166ds
endef
TARGET_DEVICES += buffalo_wcr-1166ds

define Device/cudy_wr1000
  MTK_SOC := mt7628an
  IMAGE_SIZE := $(ralink_default_fw_size_8M)
  IMAGES += factory.bin
  IMAGE/factory.bin := \
        $$(sysupgrade_bin) | check-size $$$$(IMAGE_SIZE) | jcg-header 92.122
  JCG_MAXSIZE := 8060928
  DEVICE_VENDOR := Cudy
  DEVICE_MODEL := WR1000
  DEVICE_PACKAGES := kmod-mt76x2
  SUPPORTED_DEVICES += wr1000
endef
TARGET_DEVICES += cudy_wr1000

define Device/d-team_pbr-d1
  MTK_SOC := mt7628an
  IMAGE_SIZE := $(ralink_default_fw_size_16M)
  DEVICE_VENDOR := PandoraBox
  DEVICE_MODEL := PBR-D1
  DEVICE_PACKAGES := kmod-usb2 kmod-usb-ohci
  SUPPORTED_DEVICES += pbr-d1
endef
TARGET_DEVICES += d-team_pbr-d1

define Device/duzun_dm06
  MTK_SOC := mt7628an
  DEVICE_VENDOR := DuZun
  DEVICE_MODEL := DM06
  DEVICE_PACKAGES := kmod-usb2 kmod-usb-ohci kmod-usb-ledtrig-usbport
  SUPPORTED_DEVICES += duzun-dm06
endef
TARGET_DEVICES += duzun_dm06

define Device/glinet_gl-mt300n-v2
  MTK_SOC := mt7628an
  IMAGE_SIZE := 16064k
  DEVICE_VENDOR := GL.iNet
  DEVICE_MODEL := GL-MT300N
  DEVICE_VARIANT := V2
  DEVICE_PACKAGES := kmod-usb2 kmod-usb-ohci
  SUPPORTED_DEVICES += gl-mt300n-v2
endef
TARGET_DEVICES += glinet_gl-mt300n-v2

define Device/glinet_vixmini
  MTK_SOC := mt7628an
  IMAGE_SIZE := 7872k
  DEVICE_VENDOR := GL.iNet
  DEVICE_MODEL := VIXMINI
  SUPPORTED_DEVICES += vixmini
endef
TARGET_DEVICES += glinet_vixmini

define Device/hilink_hlk-7628n
  MTK_SOC := mt7628an
  IMAGE_SIZE := $(ralink_default_fw_size_32M)
  DEVICE_VENDOR := HILINK
  DEVICE_MODEL := HLK-7628N
endef
TARGET_DEVICES += hilink_hlk-7628n

define Device/hiwifi_hc5661a
  MTK_SOC := mt7628an
  IMAGE_SIZE := $(ralink_default_fw_size_16M)
  DEVICE_VENDOR := HiWiFi
  DEVICE_MODEL := HC5661A
  SUPPORTED_DEVICES += hc5661a
endef
TARGET_DEVICES += hiwifi_hc5661a

define Device/hiwifi_hc5861b
  MTK_SOC := mt7628an
  IMAGE_SIZE := 15808k
  DEVICE_VENDOR := HiWiFi
  DEVICE_MODEL := HC5861B
  DEVICE_PACKAGES := kmod-mt76x2
endef
TARGET_DEVICES += hiwifi_hc5861b

define Device/mediatek_linkit-smart-7688
  MTK_SOC := mt7628an
  IMAGE_SIZE := $(ralink_default_fw_size_32M)
  DEVICE_VENDOR := MediaTek
  DEVICE_MODEL := LinkIt Smart 7688
  DEVICE_PACKAGES:= kmod-usb2 kmod-usb-ohci uboot-envtools
  SUPPORTED_DEVICES += linkits7688 linkits7688d
endef
TARGET_DEVICES += mediatek_linkit-smart-7688

define Device/mediatek_mt7628an-eval-board
  MTK_SOC := mt7628an
  BLOCKSIZE := 64k
  IMAGE_SIZE := $(ralink_default_fw_size_4M)
  DEVICE_VENDOR := MediaTek
  DEVICE_MODEL := MT7628 EVB
  DEVICE_PACKAGES := kmod-usb2 kmod-usb-ohci kmod-usb-ledtrig-usbport
  SUPPORTED_DEVICES += mt7628
endef
TARGET_DEVICES += mediatek_mt7628an-eval-board

define Device/mercury_mac1200r-v2
  MTK_SOC := mt7628an
  DEVICE_VENDOR := Mercury
  DEVICE_MODEL := MAC1200R
  DEVICE_VARIANT := v2.0
  SUPPORTED_DEVICES := mac1200rv2
  DEVICE_PACKAGES := kmod-mt76x2
  SUPPORTED_DEVICES += mac1200rv2
endef
TARGET_DEVICES += mercury_mac1200r-v2

define Device/netgear_r6120
  MTK_SOC := mt7628an
  BLOCKSIZE := 64k
  IMAGE_SIZE := $(ralink_default_fw_size_16M)
  DEVICE_VENDOR := NETGEAR
  DEVICE_MODEL := R6120
  DEVICE_PACKAGES := kmod-mt76x2 kmod-usb2 kmod-usb-ohci
  SERCOMM_HWID := CGQ
  SERCOMM_HWVER := A001
  SERCOMM_SWVER := 0x0040
  IMAGES += factory.img
  IMAGE/default := append-kernel | pad-to $$$$(BLOCKSIZE)| append-rootfs | pad-rootfs
  IMAGE/sysupgrade.bin := $$(IMAGE/default) | append-metadata | check-size $$$$(IMAGE_SIZE)
  IMAGE/factory.img := pad-extra 576k | $$(IMAGE/default) | pad-to $$$$(BLOCKSIZE) | \
	sercom-footer | pad-to 128 | zip R6120.bin | sercom-seal
endef
TARGET_DEVICES += netgear_r6120

define Device/onion_omega2
  MTK_SOC := mt7628an
  IMAGE_SIZE := $(ralink_default_fw_size_16M)
  DEVICE_VENDOR := Onion
  DEVICE_MODEL := Omega2
  DEVICE_PACKAGES:= kmod-usb2 kmod-usb-ohci uboot-envtools
  SUPPORTED_DEVICES += omega2
endef
TARGET_DEVICES += onion_omega2

define Device/onion_omega2p
  MTK_SOC := mt7628an
  IMAGE_SIZE := $(ralink_default_fw_size_32M)
  DEVICE_VENDOR := Onion
  DEVICE_MODEL := Omega2+
  DEVICE_PACKAGES:= kmod-usb2 kmod-usb-ohci uboot-envtools kmod-sdhci-mt7620
  SUPPORTED_DEVICES += omega2p
endef
TARGET_DEVICES += onion_omega2p

define Device/rakwireless_rak633
  MTK_SOC := mt7628an
  DEVICE_VENDOR := Rakwireless
  DEVICE_MODEL := RAK633
  DEVICE_PACKAGES := kmod-usb2 kmod-usb-ohci
endef
TARGET_DEVICES += rakwireless_rak633

define Device/skylab_skw92a
  MTK_SOC := mt7628an
  IMAGE_SIZE := 16064k
  DEVICE_VENDOR := Skylab
  DEVICE_MODEL := SKW92A
  DEVICE_PACKAGES := kmod-usb2 kmod-usb-ohci
endef
TARGET_DEVICES += skylab_skw92a

define Device/tama_w06
  MTK_SOC := mt7628an
  IMAGE_SIZE := 15040k
  DEVICE_VENDOR := Tama
  DEVICE_MODEL := W06
  DEVICE_PACKAGES := kmod-usb2 kmod-usb-ohci
endef
TARGET_DEVICES += tama_w06

define Device/totolink_lr1200
  MTK_SOC := mt7628an
  IMAGE_SIZE := 7872k
  DEVICE_VENDOR := TOTOLINK
  DEVICE_MODEL := LR1200
  DEVICE_PACKAGES := kmod-mt76x2 kmod-usb2 uqmi
endef
TARGET_DEVICES += totolink_lr1200

<<<<<<< HEAD
define Device/tplink_tl-wa801nd-v5
  $(Device/tplink)
  DTS := TL-WA801NDV5
  IMAGE_SIZE := 7808k
  DEVICE_TITLE := TP-Link TL-WA801ND v5
  TPLINK_FLASHLAYOUT := 8Mmtk
  TPLINK_HWID := 0x08010005
  TPLINK_HWREV := 0x1
  TPLINK_HWREVADD := 0x5
  TPLINK_HVERSION := 3
endef
TARGET_DEVICES += tplink_tl-wa801nd-v5

define Device/tplink_tl-wr802n-v4
  $(Device/tplink)
  DTS := TL-WR802NV4
  IMAGE_SIZE := 7808k
  DEVICE_TITLE := TP-Link TL-WR802N v4
  TPLINK_FLASHLAYOUT := 8Mmtk
  TPLINK_HWID := 0x08020004
  TPLINK_HWREV := 0x1
  TPLINK_HWREVADD := 0x4
  TPLINK_HVERSION := 3
endef
TARGET_DEVICES += tplink_tl-wr802n-v4

define Device/tl-wr840n-v4
  $(Device/tplink)
  DTS := TL-WR840NV4
  IMAGE_SIZE := 7808k
  DEVICE_TITLE := TP-Link TL-WR840N v4
  TPLINK_FLASHLAYOUT := 8Mmtk
  TPLINK_HWID := 0x08400004
  TPLINK_HWREV := 0x1
  TPLINK_HWREVADD := 0x4
  TPLINK_HVERSION := 3
endef
TARGET_DEVICES += tl-wr840n-v4

define Device/tl-wr840n-v5
  $(Device/tplink)
  DTS := TL-WR840NV5
  IMAGE_SIZE := 3904k
  DEVICE_TITLE := TP-Link TL-WR840N v5
  TPLINK_FLASHLAYOUT := 4Mmtk
  TPLINK_HWID := 0x08400005
  TPLINK_HWREV := 0x1
  TPLINK_HWREVADD := 0x5
  TPLINK_HVERSION := 3
=======
define Device/tplink
  MTK_SOC := mt7628an
  DEVICE_VENDOR := TP-Link
  TPLINK_FLASHLAYOUT :=
  TPLINK_HWID :=
  TPLINK_HWREV :=
  TPLINK_HWREVADD :=
  TPLINK_HVERSION :=
>>>>>>> 98d04dc4
  KERNEL := $(KERNEL_DTB)
  KERNEL_INITRAMFS := $(KERNEL_DTB) | tplink-v2-header -e
  IMAGES += tftp-recovery.bin
  IMAGE/factory.bin := tplink-v2-image -e
  IMAGE/tftp-recovery.bin := pad-extra 128k | $$(IMAGE/factory.bin)
  IMAGE/sysupgrade.bin := tplink-v2-image -s -e | append-metadata | \
	check-size $$$$(IMAGE_SIZE)
endef
DEVICE_VARS += TPLINK_FLASHLAYOUT TPLINK_HWID TPLINK_HWREV TPLINK_HWREVADD TPLINK_HVERSION

define Device/tplink_archer-c20-v4
  $(Device/tplink)
  IMAGE_SIZE := 7808k
  DEVICE_MODEL := Archer C20
  DEVICE_VARIANT := v4
  TPLINK_FLASHLAYOUT := 8Mmtk
  TPLINK_HWID := 0xc200004
  TPLINK_HWREV := 0x1
  TPLINK_HWREVADD := 0x4
  TPLINK_HVERSION := 3
  DEVICE_PACKAGES := kmod-mt76x0e
  SUPPORTED_DEVICES += tplink,c20-v4
endef
TARGET_DEVICES += tplink_archer-c20-v4

define Device/tplink_archer-c50-v3
  $(Device/tplink)
  IMAGE_SIZE := 7808k
  DEVICE_MODEL := Archer C50
  DEVICE_VARIANT := v3
  TPLINK_FLASHLAYOUT := 8Mmtk
  TPLINK_HWID := 0x001D9BA4
  TPLINK_HWREV := 0x79
  TPLINK_HWREVADD := 0x1
  TPLINK_HVERSION := 3
  DEVICE_PACKAGES := kmod-mt76x2
  SUPPORTED_DEVICES += tplink,c50-v3
endef
TARGET_DEVICES += tplink_archer-c50-v3

define Device/tplink_archer-c50-v4
  $(Device/tplink)
  IMAGE_SIZE := 7616k
  DEVICE_MODEL := Archer C50
  DEVICE_VARIANT := v4
  TPLINK_FLASHLAYOUT := 8MSUmtk
  TPLINK_HWID := 0x001D589B
  TPLINK_HWREV := 0x93
  TPLINK_HWREVADD := 0x2
  TPLINK_HVERSION := 3
  DEVICE_PACKAGES := kmod-mt76x2
  IMAGES := sysupgrade.bin
  SUPPORTED_DEVICES += tplink,c50-v4
endef
TARGET_DEVICES += tplink_archer-c50-v4

define Device/tplink_tl-mr3020-v3
  $(Device/tplink)
  IMAGE_SIZE := 7808k
  DEVICE_MODEL := TL-MR3020
  DEVICE_VARIANT := v3
  TPLINK_FLASHLAYOUT := 8Mmtk
  TPLINK_HWID := 0x30200003
  TPLINK_HWREV := 0x3
  TPLINK_HWREVADD := 0x3
  TPLINK_HVERSION := 3
  DEVICE_PACKAGES := kmod-usb2 kmod-usb-ohci kmod-usb-ledtrig-usbport
endef
TARGET_DEVICES += tplink_tl-mr3020-v3

define Device/tplink_tl-mr3420-v5
  $(Device/tplink)
  IMAGE_SIZE := 7808k
  DEVICE_MODEL := TL-MR3420
  DEVICE_VARIANT := v5
  TPLINK_FLASHLAYOUT := 8Mmtk
  TPLINK_HWID := 0x34200005
  TPLINK_HWREV := 0x5
  TPLINK_HWREVADD := 0x5
  TPLINK_HVERSION := 3
  DEVICE_PACKAGES := kmod-usb2 kmod-usb-ohci kmod-usb-ledtrig-usbport
endef
TARGET_DEVICES += tplink_tl-mr3420-v5

define Device/tplink_tl-wa801nd-v5
  $(Device/tplink)
  IMAGE_SIZE := 7808k
  DEVICE_MODEL := TL-WA801ND
  DEVICE_VARIANT := v5
  TPLINK_FLASHLAYOUT := 8Mmtk
  TPLINK_HWID := 0x08010005
  TPLINK_HWREV := 0x1
  TPLINK_HWREVADD := 0x5
  TPLINK_HVERSION := 3
endef
TARGET_DEVICES += tplink_tl-wa801nd-v5

define Device/tplink_tl-wr802n-v4
  $(Device/tplink)
  IMAGE_SIZE := 7808k
  DEVICE_MODEL := TL-WR802N
  DEVICE_VARIANT := v4
  TPLINK_FLASHLAYOUT := 8Mmtk
  TPLINK_HWID := 0x08020004
  TPLINK_HWREV := 0x1
  TPLINK_HWREVADD := 0x4
  TPLINK_HVERSION := 3
endef
TARGET_DEVICES += tplink_tl-wr802n-v4

define Device/tplink_tl-wr840n-v4
  $(Device/tplink)
  IMAGE_SIZE := 7808k
  DEVICE_MODEL := TL-WR840N
  DEVICE_VARIANT := v4
  TPLINK_FLASHLAYOUT := 8Mmtk
  TPLINK_HWID := 0x08400004
  TPLINK_HWREV := 0x1
  TPLINK_HWREVADD := 0x4
  TPLINK_HVERSION := 3
  SUPPORTED_DEVICES += tl-wr840n-v4
endef
TARGET_DEVICES += tplink_tl-wr840n-v4

define Device/tplink_tl-wr840n-v5
  MTK_SOC := mt7628an
  IMAGE_SIZE := 3904k
  DEVICE_MODEL := TL-WR840N
  DEVICE_VARIANT := v5
  TPLINK_FLASHLAYOUT := 4Mmtk
  TPLINK_HWID := 0x08400005
  TPLINK_HWREV := 0x1
  TPLINK_HWREVADD := 0x5
  TPLINK_HVERSION := 3
  KERNEL := $(KERNEL_DTB)
  KERNEL_INITRAMFS := $(KERNEL_DTB) | tplink-v2-header -e
  IMAGE/sysupgrade.bin := tplink-v2-image -s -e | append-metadata | \
	check-size $$$$(IMAGE_SIZE)
  SUPPORTED_DEVICES += tl-wr840n-v5
endef
TARGET_DEVICES += tplink_tl-wr840n-v5

define Device/tplink_tl-wr841n-v13
  $(Device/tplink)
  IMAGE_SIZE := 7808k
  DEVICE_MODEL := TL-WR841N
  DEVICE_VARIANT := v13
  TPLINK_FLASHLAYOUT := 8Mmtk
  TPLINK_HWID := 0x08410013
  TPLINK_HWREV := 0x268
  TPLINK_HWREVADD := 0x13
  TPLINK_HVERSION := 3
  SUPPORTED_DEVICES += tl-wr841n-v13
endef
TARGET_DEVICES += tplink_tl-wr841n-v13

define Device/tplink_tl-wr841n-v14
  $(Device/tplink)
  IMAGE_SIZE := 3968k
  DEVICE_MODEL := TL-WR841N
  DEVICE_VARIANT := v14
  TPLINK_FLASHLAYOUT := 4Mmtk
  TPLINK_HWID := 0x08410014
  TPLINK_HWREV := 0x1
  TPLINK_HWREVADD := 0x14
  TPLINK_HVERSION := 3
  IMAGE/tftp-recovery.bin := pad-extra 64k | $$(IMAGE/factory.bin)
endef
TARGET_DEVICES += tplink_tl-wr841n-v14

define Device/tplink_tl-wr842n-v5
  $(Device/tplink)
  IMAGE_SIZE := 7808k
  DEVICE_MODEL := TL-WR842N
  DEVICE_VARIANT := v5
  TPLINK_FLASHLAYOUT := 8Mmtk
  TPLINK_HWID := 0x08420005
  TPLINK_HWREV := 0x5
  TPLINK_HWREVADD := 0x5
  TPLINK_HVERSION := 3
  DEVICE_PACKAGES := kmod-usb2 kmod-usb-ohci kmod-usb-ledtrig-usbport
endef
TARGET_DEVICES += tplink_tl-wr842n-v5

define Device/tplink_tl-wr902ac-v3
  $(Device/tplink)
  IMAGE_SIZE := 7808k
  DEVICE_MODEL := TL-WR902AC
  DEVICE_VARIANT := v3
  TPLINK_FLASHLAYOUT := 8Mmtk
  TPLINK_HWID := 0x000dc88f
  TPLINK_HWREV := 0x89
  TPLINK_HWREVADD := 0x1
  TPLINK_HVERSION := 3
  DEVICE_PACKAGES := kmod-mt76x0e kmod-usb2 kmod-usb-ohci kmod-usb-ledtrig-usbport
endef
TARGET_DEVICES += tplink_tl-wr902ac-v3

define Device/unielec_u7628-01-128m-16m
  MTK_SOC := mt7628an
  IMAGE_SIZE := 16064k
  DEVICE_VENDOR := UniElec
  DEVICE_MODEL := U7628-01
  DEVICE_VARIANT := 128M RAM/16M flash
  DEVICE_PACKAGES := kmod-usb2 kmod-usb-ohci kmod-usb-ledtrig-usbport
  SUPPORTED_DEVICES += u7628-01-128M-16M
endef
TARGET_DEVICES += unielec_u7628-01-128m-16m

define Device/vocore_vocore2
  MTK_SOC := mt7628an
  IMAGE_SIZE := $(ralink_default_fw_size_16M)
  DEVICE_VENDOR := VoCore
  DEVICE_MODEL := VoCore2
  DEVICE_PACKAGES := kmod-usb2 kmod-usb-ohci kmod-usb-ledtrig-usbport \
    kmod-sdhci-mt7620
  SUPPORTED_DEVICES += vocore2
endef
TARGET_DEVICES += vocore_vocore2

define Device/vocore_vocore2-lite
  MTK_SOC := mt7628an
  IMAGE_SIZE := $(ralink_default_fw_size_16M)
  DEVICE_VENDOR := VoCore
  DEVICE_MODEL := VoCore2-Lite
  DEVICE_PACKAGES := kmod-usb2 kmod-usb-ohci kmod-usb-ledtrig-usbport \
    kmod-sdhci-mt7620
  SUPPORTED_DEVICES += vocore2lite
endef
TARGET_DEVICES += vocore_vocore2-lite

define Device/wavlink_wl-wn570ha1
  MTK_SOC := mt7628an
  IMAGE_SIZE := $(ralink_default_fw_size_8M)
  DEVICE_VENDOR := Wavlink
  DEVICE_MODEL := WL-WN570HA1
  DEVICE_PACKAGES := kmod-mt76x0e
endef
TARGET_DEVICES += wavlink_wl-wn570ha1

define Device/wavlink_wl-wn575a3
  MTK_SOC := mt7628an
  IMAGE_SIZE := $(ralink_default_fw_size_8M)
  DEVICE_VENDOR := Wavlink
  DEVICE_MODEL := WL-WN575A3
  DEVICE_PACKAGES := kmod-mt76x2
  SUPPORTED_DEVICES += wl-wn575a3
endef
TARGET_DEVICES += wavlink_wl-wn575a3

define Device/widora_neo-16m
  MTK_SOC := mt7628an
  IMAGE_SIZE := $(ralink_default_fw_size_16M)
  DEVICE_VENDOR := Widora
  DEVICE_MODEL := Widora-NEO
  DEVICE_VARIANT := 16M
  DEVICE_PACKAGES := kmod-usb2 kmod-usb-ohci
  SUPPORTED_DEVICES += widora-neo
endef
TARGET_DEVICES += widora_neo-16m

define Device/widora_neo-32m
  MTK_SOC := mt7628an
  IMAGE_SIZE := $(ralink_default_fw_size_32M)
  DEVICE_VENDOR := Widora
  DEVICE_MODEL := Widora-NEO
  DEVICE_VARIANT := 32M
  DEVICE_PACKAGES := kmod-usb2 kmod-usb-ohci
endef
TARGET_DEVICES += widora_neo-32m

define Device/wiznet_wizfi630s
  MTK_SOC := mt7628an
  IMAGE_SIZE := $(ralink_default_fw_size_32M)
  DEVICE_VENDOR := WIZnet
  DEVICE_MODEL := WizFi630S
endef
TARGET_DEVICES += wiznet_wizfi630s

define Device/wrtnode_wrtnode2p
  MTK_SOC := mt7628an
  IMAGE_SIZE := $(ralink_default_fw_size_16M)
  DEVICE_VENDOR := WRTnode
  DEVICE_MODEL := WRTnode 2P
  DEVICE_PACKAGES := kmod-usb2 kmod-usb-ohci kmod-usb-ledtrig-usbport
  SUPPORTED_DEVICES += wrtnode2p
endef
TARGET_DEVICES += wrtnode_wrtnode2p

define Device/wrtnode_wrtnode2r
  MTK_SOC := mt7628an
  IMAGE_SIZE := $(ralink_default_fw_size_16M)
  DEVICE_VENDOR := WRTnode
  DEVICE_MODEL := WRTnode 2R
  DEVICE_PACKAGES := kmod-usb2 kmod-usb-ohci
  SUPPORTED_DEVICES += wrtnode2r
endef
TARGET_DEVICES += wrtnode_wrtnode2r

define Device/xiaomi_mir4a-100m
  MTK_SOC := mt7628an
  IMAGE_SIZE := 14976k
  DEVICE_VENDOR := Xiaomi
  DEVICE_MODEL := Mi Router 4A
  DEVICE_VARIANT := 100M Edition
  DEVICE_PACKAGES := kmod-mt76x2
endef
TARGET_DEVICES += xiaomi_mir4a-100m

define Device/xiaomi_miwifi-nano
  MTK_SOC := mt7628an
  IMAGE_SIZE := $(ralink_default_fw_size_16M)
  DEVICE_VENDOR := Xiaomi
  DEVICE_MODEL := MiWiFi Nano
  DEVICE_PACKAGES := kmod-usb2 kmod-usb-ohci kmod-usb-ledtrig-usbport
  SUPPORTED_DEVICES += miwifi-nano
endef
TARGET_DEVICES += xiaomi_miwifi-nano

define Device/zbtlink_zbt-we1226
  MTK_SOC := mt7628an
  IMAGE_SIZE := $(ralink_default_fw_size_8M)
  DEVICE_VENDOR := ZBTlink
  DEVICE_MODEL := ZBT-WE1226
endef
TARGET_DEVICES += zbtlink_zbt-we1226

define Device/zyxel_keenetic-extra-ii
  MTK_SOC := mt7628an
  IMAGE_SIZE := 14912k
  BLOCKSIZE := 64k
  DEVICE_VENDOR := ZyXEL
  DEVICE_MODEL := Keenetic Extra II
  DEVICE_PACKAGES := kmod-mt76x2 kmod-usb2 kmod-usb-ohci kmod-usb-ledtrig-usbport
  IMAGES += factory.bin
  IMAGE/factory.bin := $$(sysupgrade_bin) | pad-to $$$$(BLOCKSIZE) | \
	check-size $$$$(IMAGE_SIZE) | zyimage -d 6162 -v "ZyXEL Keenetic Extra II"
endef
TARGET_DEVICES += zyxel_keenetic-extra-ii<|MERGE_RESOLUTION|>--- conflicted
+++ resolved
@@ -214,57 +214,6 @@
 endef
 TARGET_DEVICES += totolink_lr1200
 
-<<<<<<< HEAD
-define Device/tplink_tl-wa801nd-v5
-  $(Device/tplink)
-  DTS := TL-WA801NDV5
-  IMAGE_SIZE := 7808k
-  DEVICE_TITLE := TP-Link TL-WA801ND v5
-  TPLINK_FLASHLAYOUT := 8Mmtk
-  TPLINK_HWID := 0x08010005
-  TPLINK_HWREV := 0x1
-  TPLINK_HWREVADD := 0x5
-  TPLINK_HVERSION := 3
-endef
-TARGET_DEVICES += tplink_tl-wa801nd-v5
-
-define Device/tplink_tl-wr802n-v4
-  $(Device/tplink)
-  DTS := TL-WR802NV4
-  IMAGE_SIZE := 7808k
-  DEVICE_TITLE := TP-Link TL-WR802N v4
-  TPLINK_FLASHLAYOUT := 8Mmtk
-  TPLINK_HWID := 0x08020004
-  TPLINK_HWREV := 0x1
-  TPLINK_HWREVADD := 0x4
-  TPLINK_HVERSION := 3
-endef
-TARGET_DEVICES += tplink_tl-wr802n-v4
-
-define Device/tl-wr840n-v4
-  $(Device/tplink)
-  DTS := TL-WR840NV4
-  IMAGE_SIZE := 7808k
-  DEVICE_TITLE := TP-Link TL-WR840N v4
-  TPLINK_FLASHLAYOUT := 8Mmtk
-  TPLINK_HWID := 0x08400004
-  TPLINK_HWREV := 0x1
-  TPLINK_HWREVADD := 0x4
-  TPLINK_HVERSION := 3
-endef
-TARGET_DEVICES += tl-wr840n-v4
-
-define Device/tl-wr840n-v5
-  $(Device/tplink)
-  DTS := TL-WR840NV5
-  IMAGE_SIZE := 3904k
-  DEVICE_TITLE := TP-Link TL-WR840N v5
-  TPLINK_FLASHLAYOUT := 4Mmtk
-  TPLINK_HWID := 0x08400005
-  TPLINK_HWREV := 0x1
-  TPLINK_HWREVADD := 0x5
-  TPLINK_HVERSION := 3
-=======
 define Device/tplink
   MTK_SOC := mt7628an
   DEVICE_VENDOR := TP-Link
@@ -273,7 +222,6 @@
   TPLINK_HWREV :=
   TPLINK_HWREVADD :=
   TPLINK_HVERSION :=
->>>>>>> 98d04dc4
   KERNEL := $(KERNEL_DTB)
   KERNEL_INITRAMFS := $(KERNEL_DTB) | tplink-v2-header -e
   IMAGES += tftp-recovery.bin
@@ -399,7 +347,7 @@
 TARGET_DEVICES += tplink_tl-wr840n-v4
 
 define Device/tplink_tl-wr840n-v5
-  MTK_SOC := mt7628an
+  $(Device/tplink)
   IMAGE_SIZE := 3904k
   DEVICE_MODEL := TL-WR840N
   DEVICE_VARIANT := v5
@@ -408,10 +356,6 @@
   TPLINK_HWREV := 0x1
   TPLINK_HWREVADD := 0x5
   TPLINK_HVERSION := 3
-  KERNEL := $(KERNEL_DTB)
-  KERNEL_INITRAMFS := $(KERNEL_DTB) | tplink-v2-header -e
-  IMAGE/sysupgrade.bin := tplink-v2-image -s -e | append-metadata | \
-	check-size $$$$(IMAGE_SIZE)
   SUPPORTED_DEVICES += tl-wr840n-v5
 endef
 TARGET_DEVICES += tplink_tl-wr840n-v5
