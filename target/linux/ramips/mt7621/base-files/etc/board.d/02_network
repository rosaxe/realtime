#!/bin/sh

. /lib/functions.sh
. /lib/functions/uci-defaults.sh
. /lib/functions/system.sh

ramips_setup_interfaces()
{
	local board="$1"

	case $board in
	asiarf,ap7621-001)
		ucidef_set_interfaces_lan_wan "lan" "wan"
		;;
	asiarf,ap7621-nv1|\
	lenovo,newifi-d1|\
	mikrotik,rbm33g|\
	xiaomi,mir3g|\
	xiaomi,mir3g-v2)
		ucidef_set_interfaces_lan_wan "lan1 lan2" "wan"
		;;
	gehua,ghl-r-001|\
	hiwifi,hc5962|\
	xiaomi,mir3p)
		ucidef_set_interfaces_lan_wan "lan1 lan2 lan3" "wan"
		;;
	gnubee,gb-pc1|\
	gnubee,gb-pc2)
		ucidef_set_interface_lan "lan1 lan2"
		;;
	linksys,re6500)
		ucidef_set_interface_lan "lan1 lan2 lan3 lan4"
		;;
	mikrotik,rbm11g|\
	netgear,ex6150|\
	thunder,timecloud|\
	tplink,re350-v1|\
	tplink,re650-v1|\
	ubnt,unifi-nanohd)
		ucidef_set_interface_lan "lan"
		;;
	mikrotik,rb750gr3)
		ucidef_set_interfaces_lan_wan "lan2 lan3 lan4 lan5" "wan"
		;;
	ubiquiti,edgerouterx|\
	ubiquiti,edgerouterx-sfp)
		ucidef_set_interface_lan "eth0 eth1 eth2 eth3 eth4"
		;;
	xiaomi,mir4)
		ucidef_add_switch "switch0" \
			"1:lan:2" "2:lan:1" "4:wan" "6t@eth0"
		;;
	*)
		ucidef_set_interfaces_lan_wan "lan1 lan2 lan3 lan4" "wan"
		;;
	esac
}

ramips_setup_macs()
{
	local board="$1"
	local lan_mac=""
	local wan_mac=""
	local label_mac=""

	case $board in
	asus,rt-ac65p|\
	asus,rt-ac85p)
		wan_mac=$(mtd_get_mac_ascii u-boot-env et1macaddr)
		label_mac=$(mtd_get_mac_binary factory 0x4)
		;;
	buffalo,wsr-1166dhp)
		local index="$(find_mtd_index "board_data")"
		wan_mac="$(grep -m1 mac= "/dev/mtd${index}" | cut -d= -f2)"
		lan_mac=$wan_mac
		;;
	dlink,dir-860l-b1)
		lan_mac=$(mtd_get_mac_ascii factory lanmac)
		wan_mac=$(mtd_get_mac_ascii factory wanmac)
		;;
	edimax,ra21s|\
	edimax,rg21s)
		lan_mac=$(mtd_get_mac_ascii u-boot-env ethaddr)
		wan_mac=$(mtd_get_mac_ascii u-boot-env wanaddr)
		;;
	hiwifi,hc5962)
		lan_mac=$(mtd_get_mac_ascii bdinfo "Vfac_mac ")
		label_mac=$lan_mac
		[ -n "$lan_mac" ] || lan_mac=$(cat /sys/class/net/eth0/address)
		wan_mac=$(macaddr_add "$lan_mac" 1)
		;;
	iodata,wnpr2600g)
		wan_mac=$(mtd_get_mac_ascii u-boot-env wanaddr)
		label_mac=$wan_mac
		;;
	mikrotik,rb750gr3|\
	mikrotik,rbm33g)
		label_mac=$(mtd_get_mac_binary hard_config 0x10)
		;;
<<<<<<< HEAD
	netgear,r6260|\
	netgear,r6350|\
	netgear,r6700-v2|\
	netgear,r6800|\
	netgear,r6850)
		wan_mac=$(macaddr_add "$(mtd_get_mac_binary factory 0x4)" 2)
		;;
	storylink,sap-g3200u3|\
	telco-electronics,x1)
		wan_mac=$(macaddr_add "$(mtd_get_mac_binary factory 0xe006)" 1)
		;;
	ubiquiti,edgerouterx|\
	ubiquiti,edgerouterx-sfp)
		wan_mac=$(macaddr_add "$(mtd_get_mac_binary factory 0x22)" 1)
		;;
	wevo,11acnas|\
	wevo,w2914ns-v2|\
	zio,freezio)
		wan_mac=$(mtd_get_mac_binary factory 0x2e)
		label_mac=$wan_mac
		;;
	xiaomi,mir3g|\
	xiaomi,mir3p|\
	xiaomi,mir4)
		lan_mac=$(mtd_get_mac_binary factory 0xe006)
		label_mac=$lan_mac
		;;
	zbtlink,zbt-we1326)
		wan_mac=$(mtd_get_mac_binary factory 0xe006)
		label_mac=$(mtd_get_mac_binary factory 0x4)
		;;
=======
	zbtlink,zbt-we1326|\
>>>>>>> 7daab628
	zbtlink,zbt-wg3526-16m|\
	zbtlink,zbt-wg3526-32m)
		label_mac=$(mtd_get_mac_binary factory 0x4)
		;;
	esac

	[ -n "$lan_mac" ] && ucidef_set_interface_macaddr "lan" $lan_mac
	[ -n "$wan_mac" ] && ucidef_set_interface_macaddr "wan" $wan_mac
	[ -n "$label_mac" ] && ucidef_set_label_macaddr $label_mac
}

board_config_update
board=$(board_name)
ramips_setup_interfaces $board
ramips_setup_macs $board
board_config_flush

exit 0<|MERGE_RESOLUTION|>--- conflicted
+++ resolved
@@ -97,41 +97,7 @@
 	mikrotik,rbm33g)
 		label_mac=$(mtd_get_mac_binary hard_config 0x10)
 		;;
-<<<<<<< HEAD
-	netgear,r6260|\
-	netgear,r6350|\
-	netgear,r6700-v2|\
-	netgear,r6800|\
-	netgear,r6850)
-		wan_mac=$(macaddr_add "$(mtd_get_mac_binary factory 0x4)" 2)
-		;;
-	storylink,sap-g3200u3|\
-	telco-electronics,x1)
-		wan_mac=$(macaddr_add "$(mtd_get_mac_binary factory 0xe006)" 1)
-		;;
-	ubiquiti,edgerouterx|\
-	ubiquiti,edgerouterx-sfp)
-		wan_mac=$(macaddr_add "$(mtd_get_mac_binary factory 0x22)" 1)
-		;;
-	wevo,11acnas|\
-	wevo,w2914ns-v2|\
-	zio,freezio)
-		wan_mac=$(mtd_get_mac_binary factory 0x2e)
-		label_mac=$wan_mac
-		;;
-	xiaomi,mir3g|\
-	xiaomi,mir3p|\
-	xiaomi,mir4)
-		lan_mac=$(mtd_get_mac_binary factory 0xe006)
-		label_mac=$lan_mac
-		;;
-	zbtlink,zbt-we1326)
-		wan_mac=$(mtd_get_mac_binary factory 0xe006)
-		label_mac=$(mtd_get_mac_binary factory 0x4)
-		;;
-=======
 	zbtlink,zbt-we1326|\
->>>>>>> 7daab628
 	zbtlink,zbt-wg3526-16m|\
 	zbtlink,zbt-wg3526-32m)
 		label_mac=$(mtd_get_mac_binary factory 0x4)
