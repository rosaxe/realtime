--- conflicted
+++ resolved
@@ -36,13 +36,9 @@
 
 generate_mac_from_mmc_cid()
 {
-<<<<<<< HEAD
-	local sd_hash=$(sha256sum /sys/class/block/$1/device/cid)
-=======
 	local mmc_dev=$1
 
 	local sd_hash=$(sha256sum /sys/class/block/$mmc_dev/device/cid)
->>>>>>> ea845f76
 	local mac_base=$(macaddr_canonicalize "$(echo "${sd_hash}" | dd bs=1 count=12 2>/dev/null)")
 	echo "$(macaddr_unsetbit_mc "$(macaddr_setbit_la "${mac_base}")")"
 }
@@ -59,7 +55,7 @@
 			address=$(macaddr_setbit_la "$address")
 		fi
 	else
-		address=$(generate_mac_from_mmc_cid mmcblk1)
+		address=$(generate_mac_from_mmc_cid ${root_dev})
 		if [ "$interface" = "lan" ]; then
 			address=$(macaddr_add "$address" 1)
 		fi
@@ -75,35 +71,19 @@
 	local wan_mac=""
 	local label_mac=""
 
-<<<<<<< HEAD
 	# local vendor=$(echo ${board}|cut -d ',' -f1)	
 	local boardname="${board##*,}"
 
 	case "$boardname" in
 	nanopi-r4s)
-		if [ -f /sys/bus/i2c/devices/2-0051/eeprom ]; then
-			wan_mac=$(get_mac_binary "/sys/bus/i2c/devices/2-0051/eeprom" 0xfa)
-			lan_mac=$(macaddr_setbit_la "$wan_mac")
-		else
-			wan_mac=$(nanopi_r2s_generate_mac "$root_dev")
-			lan_mac=$(macaddr_add "$wan_mac" 1)
-		fi
+		wan_mac=$(nanopi_r4s_get_mac wan)
+		lan_mac=$(nanopi_r4s_get_mac lan)
 		;;
 	*)
 		if [ -f /sys/class/block/${root_dev}/device/cid ]; then
-			wan_mac=$(nanopi_r2s_generate_mac "$root_dev")
+			wan_mac=$(generate_mac_from_mmc_cid "$root_dev")
 			lan_mac=$(macaddr_add "$wan_mac" 1)
 		fi
-=======
-	case "$board" in
-	friendlyarm,nanopi-r2s)
-		wan_mac=$(generate_mac_from_mmc_cid mmcblk0)
-		lan_mac=$(macaddr_add "$wan_mac" 1)
-		;;
-	friendlyarm,nanopi-r4s)
-		wan_mac=$(nanopi_r4s_get_mac wan)
-		lan_mac=$(nanopi_r4s_get_mac lan)
->>>>>>> ea845f76
 		;;
 	esac
 
